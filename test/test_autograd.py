import contextlib
import gc
import sys
import io
import math
import tempfile
import time
import threading
import unittest
import warnings
from copy import deepcopy
from collections import OrderedDict
from itertools import product
from operator import mul
from functools import reduce
import torch
import json

# TODO: remove this global setting
# Autograd tests use double as the default dtype
torch.set_default_dtype(torch.double)

from torch import nn
from torch._six import inf, nan, istuple
from torch.autograd.gradcheck import gradgradcheck, gradcheck
from torch.autograd.function import once_differentiable
from torch.autograd.profiler import (profile, format_time, EventList,
                                     FunctionEvent, FunctionEventAvg,
                                     record_function, emit_nvtx)
import torch.autograd.functional as autogradF
from torch.utils.checkpoint import checkpoint
from torch.testing._internal.common_utils import (TEST_MKL, TEST_WITH_ROCM, TestCase, run_tests, skipIfNoLapack,
                                                  suppress_warnings, slowTest,
                                                  load_tests, random_symmetric_matrix,
                                                  IS_WINDOWS, IS_MACOS, CudaMemoryLeakCheck)
from torch.autograd import Variable, Function, detect_anomaly
from torch.autograd.function import InplaceFunction
from torch.testing import randn_like
from torch.testing._internal.common_methods_invocations import (method_tests,
                                                                create_input, unpack_variables,
                                                                EXCLUDE_FUNCTIONAL, EXCLUDE_GRADCHECK,
                                                                EXCLUDE_GRADGRADCHECK,
                                                                EXCLUDE_GRADGRADCHECK_BY_TEST_NAME,
                                                                exclude_tensor_method,
                                                                mask_not_all_zeros,
                                                                S)
from torch.testing._internal.common_device_type import (instantiate_device_type_tests, skipCUDAIfRocm,
                                                        onlyCPU, onlyCUDA, dtypes, dtypesIfCUDA,
                                                        deviceCountAtLeast, skipCUDAIfCudnnVersionLessThan,
                                                        skipCUDAIf)

_END_SENTINEL = object()

def getattr_qualified(obj, qname, default=None):
    """ Like getattr but works with qualified names

    e.g. getattr(torch, 'fft.rfft')
    """
    path = qname.split('.')
    if len(path) > 1 and path[0] == 'fft':
        import torch.fft  # noqa: F401

    for name in path:
        obj = getattr(obj, name, _END_SENTINEL)
        if obj is _END_SENTINEL:
            return default
    return obj

# load_tests from common_utils is used to automatically filter tests for
# sharding on sandcastle. This line silences flake warnings
load_tests = load_tests

import pickle

PRECISION = 1e-4


@contextlib.contextmanager
def backward_engine(engine):
    _prev_engine = Variable._execution_engine
    Variable._execution_engine = engine()
    try:
        yield
    finally:
        Variable._execution_engine = _prev_engine


def graph_desc(fn):
    if fn is None:
        return 'None'
    result = type(fn).__name__ + '('
    next_functions = fn.next_functions
    for next_fn, _ in next_functions:
        result += graph_desc(next_fn)
        result += ', '
    if next_functions:
        result = result[:-2]
    return result + ')'


class TestAutograd(TestCase):

    def _function_test(self, cls):
        x = torch.randn(5, 5, requires_grad=True)
        y = torch.randn(5, 5, requires_grad=True)
        result = cls.apply(x, 2, y)
        go = torch.ones((), requires_grad=True)
        result.sum().backward(go, create_graph=True)

        self.assertEqual(x.grad, y + torch.ones(5, 5))
        self.assertEqual(y.grad, x + torch.ones(5, 5) * 2)
        self.assertIsNotNone(x.grad.grad_fn)
        self.assertIsNotNone(y.grad.grad_fn)

        return x, y

    def test_function(self):
        class MyFunction(Function):

            @staticmethod
            def forward(ctx, tensor1, pyscalar, tensor2):
                ctx.pyscalar = pyscalar
                ctx.save_for_backward(tensor1, tensor2)
                return tensor1 + pyscalar * tensor2 + tensor1 * tensor2

            @staticmethod
            def backward(ctx, grad_output):
                var1, var2 = ctx.saved_tensors
                # NOTE: self is the test case here
                self.assertIsInstance(var1, torch.Tensor)
                self.assertIsInstance(var2, torch.Tensor)
                self.assertIsInstance(grad_output, torch.Tensor)
                return (grad_output + grad_output * var2, None,
                        grad_output * ctx.pyscalar + grad_output * var1)

        x, y = self._function_test(MyFunction)

        x_grad_desc = graph_desc(x.grad.grad_fn)
        y_grad_desc = graph_desc(y.grad.grad_fn)
        self.assertExpected(x_grad_desc, "x_grad_desc")
        self.assertExpected(y_grad_desc, "y_grad_desc")

    def test_once_differentiable(self):
        class MyFunction(Function):

            @staticmethod
            def forward(ctx, tensor1, pyscalar, tensor2):
                ctx.pyscalar = pyscalar
                ctx.save_for_backward(tensor1, tensor2)
                return tensor1 + pyscalar * tensor2 + tensor1 * tensor2

            @staticmethod
            @once_differentiable
            def backward(ctx, grad_output):
                self.assertFalse(torch.is_grad_enabled())
                t1, t2 = ctx.saved_tensors
                return (grad_output + grad_output * t2, None,
                        grad_output * ctx.pyscalar + grad_output * t1)

        x, y = self._function_test(MyFunction)
        self.assertEqual(graph_desc(x.grad.grad_fn),
                         'CopyBackwards(None, Error(AccumulateGrad(), None, AccumulateGrad()))')
        self.assertEqual(graph_desc(y.grad.grad_fn),
                         'CopyBackwards(None, Error(AccumulateGrad(), None, AccumulateGrad()))')

    def test_function_returns_input(self):
        class MyFunction(Function):
            @staticmethod
            def forward(ctx, x):
                return x

            @staticmethod
            def backward(ctx, grad):
                return grad * 2

        for shape in [(1,), ()]:
            v = torch.ones(shape, requires_grad=True)
            MyFunction.apply(v).backward()
            self.assertEqual(v.grad, torch.full(shape, 2.))

            with torch.no_grad():
                v.grad.zero_()
            MyFunction.apply(v.clone()).backward()
            self.assertEqual(v.grad, torch.full(shape, 2.))

    def test_function_returns_undefined_tensor(self):
        class MyFunction(Function):
            @staticmethod
            def forward(ctx, x):
                return x * 2

            @staticmethod
            def backward(ctx, grad):
                return None

        # Test that undefined tensors returned from custom backward function
        # are propagated as undefined and not tensor full of zeroes
        x = torch.ones(1, requires_grad=True)

        MyFunction.apply(x).backward()
        self.assertIsNone(x.grad)

        MyFunction.apply(x ** 2).backward()
        self.assertIsNone(x.grad)

        MyFunction.apply(x).sum().backward()
        self.assertIsNone(x.grad)

        self.assertIsNone(torch.autograd.grad(MyFunction.apply(x), x, allow_unused=True)[0])

    def test_materialize_grads(self):
        class MyFunction(Function):
            @staticmethod
            def forward(ctx, x):
                return x

            @staticmethod
            def backward(ctx, grad):
                self.assertEqual(grad, torch.zeros(1))
                return grad

        x = torch.ones(1, requires_grad=True)
        torch._C._functions.UndefinedGrad()(MyFunction.apply(x)).backward()

    def test_dont_materialize_grads(self):
        class MyFunction(Function):
            @staticmethod
            def forward(ctx, x):
                ctx.set_materialize_grads(False)
                return x

            @staticmethod
            def backward(ctx, grad):
                self.assertIsNone(grad)
                return grad

        x = torch.ones(1, requires_grad=True)
        torch._C._functions.UndefinedGrad()(MyFunction.apply(x)).backward()

    def test_legacy_function_deprecation_exception(self):
        # Trigger exception
        class MyFunction(Function):
            def forward(self, x):
                return x

            def backward(self, grad_output):
                return grad_output

        # Check exception occurs
        with self.assertRaisesRegex(
                RuntimeError,
                'Legacy autograd function with non-static forward method is deprecated'):
            MyFunction()(torch.randn(3, 4))

    class SimulateBackwardError(Function):

        @staticmethod
        def forward(ctx, input):
            return input.clone()

        @staticmethod
        @once_differentiable
        def backward(ctx, input):
            raise Exception("Simulate error on backward pass")

    def test_custom_function_exception(self):

        t1 = torch.rand((3, 3), requires_grad=True)
        t2 = torch.rand((3, 3), requires_grad=True)

        tmp = (t1 + t2) * (t1 + t2)
        t3 = TestAutograd.SimulateBackwardError.apply(tmp)
        with self.assertRaisesRegex(Exception, "Simulate error on backward pass"):
            t3.sum().backward()

    def test_invalid_gradients(self):
        class MyFunction(Function):
            @staticmethod
            def forward(ctx, x):
                return x * 2

            @staticmethod
            def backward(ctx, grad_output):
                return torch.randn(10, dtype=torch.float)

        with self.assertRaisesRegex(RuntimeError, 'expected shape'):
            input = torch.randn(5, 5, dtype=torch.float, requires_grad=True)
            MyFunction.apply(input).sum().backward()

    def test_accumulate_grad(self):
        grad_output = torch.ones(5, 5)

        def compute_grad(create_graph):
            x = torch.randn(5, 5, requires_grad=True)
            y = x + 2
            y.backward(grad_output, retain_graph=True)
            x_grad = x.grad
            x_grad_clone = x.grad.clone()
            y.backward(grad_output, create_graph=create_graph)
            return x_grad, x_grad_clone

        # Accumulate in-place when create_graph is False
        x_grad, x_grad_clone = compute_grad(create_graph=False)
        self.assertEqual(x_grad, x_grad_clone * 2)

        # Accumulate out-of-place when create_graph is False
        x_grad, x_grad_clone = compute_grad(create_graph=True)
        self.assertEqual(x_grad, x_grad_clone)

    def test_accumulate_grad_tensor_reference(self):
        def _test_grad_tensor(params_grad_tensor, backward_grad_tensor, should_preserve_reference, create_graph):
            params = torch.tensor([1.5, 1.5]).requires_grad_()
            params.grad = params_grad_tensor
            grad_saved = params.grad
            params.backward(backward_grad_tensor, create_graph=create_graph)
            self.assertEqual(id(grad_saved) == id(params.grad), should_preserve_reference)

        for create_graph in (False, True):
            # Accumulate dense gradient to sparse gradient will change the `params.grad` reference
            _test_grad_tensor(
                torch.sparse_coo_tensor(torch.tensor([[1, 1]]).long(), torch.tensor([1., 1.])),
                torch.tensor([1.5, 1.5]),
                False,  # never accumulates in-place
                create_graph)

            # Accumulate dense gradient to dense gradient will preserve the `params.grad` reference,
            # but only if create_graph=False.
            _test_grad_tensor(
                torch.tensor([1.5, 1.5]),
                torch.tensor([1.5, 1.5]),
                not create_graph,
                create_graph)

            # Accumulate sparse gradient to sparse gradient will preserve the `params.grad` reference,
            # but only if create_graph=False.
            _test_grad_tensor(
                torch.sparse_coo_tensor(torch.tensor([[1, 1]]).long(), torch.tensor([1., 1.])),
                torch.sparse_coo_tensor(torch.tensor([[1, 1]]).long(), torch.tensor([1., 1.])),
                not create_graph,
                create_graph)

    @skipIfNoLapack
    def test_slogdet_sign(self):
        a = torch.randn(3, 3, requires_grad=True)
        s, logdet = a.slogdet()

        # test that sign should not require grad
        self.assertFalse(s.requires_grad)

        # test that backward through computation involving sign works
        def sign_mul_logdet(mat):
            s, logdet = mat.slogdet()
            return s * logdet

        u, s, v = a.detach().svd()
        s.abs_().clamp_(0.0001)
        for sign in (-1, 1):
            s[-1] = sign
            mat = torch.chain_matmul(u, s.diag(), v.t()).requires_grad_()
            gradcheck(sign_mul_logdet, mat)
            gradgradcheck(sign_mul_logdet, mat)

    def test_sum_to_with_empty_dim_grad(self):
        a = torch.rand(4, 0, requires_grad=True)
        b = torch.rand(4, 1, requires_grad=True)
        c = a + b
        assert c.shape == (4, 0)
        c.sum().backward()

        self.assertEqual(b.grad, torch.zeros(4, 1))
        self.assertEqual(a.grad, torch.zeros(4, 0))

    def test_hessian_vector(self):
        x = torch.randn(2, 2, requires_grad=True)
        y = torch.randn(2, 2, requires_grad=True)

        z = x ** 2 + y * x + y ** 2
        z.backward(torch.ones(2, 2), create_graph=True)

        with torch.no_grad():
            x_grad = 2 * x + y
            y_grad = x + 2 * y
        self.assertEqual(x.grad, x_grad)
        self.assertEqual(y.grad, y_grad)

        grad_sum = 2 * x.grad + y.grad
        grad_sum.backward(torch.ones(2, 2))
        x_hv = torch.ones(2, 2) * 5
        y_hv = torch.ones(2, 2) * 4
        self.assertEqual(x.grad, x_grad + x_hv)
        self.assertEqual(y.grad, y_grad + y_hv)

    def test_grad(self):
        x = torch.randn(2, 2, requires_grad=True)
        y = torch.randn(2, 2, requires_grad=True)
        z = x ** 2 + y * x + y ** 2
        z.backward(torch.ones(2, 2), create_graph=True)

        x_grad = 2 * x + y
        y_grad = x + 2 * y
        self.assertEqual(x.grad, x_grad)
        self.assertEqual(y.grad, y_grad)

        grad_sum = 2 * x.grad + y.grad
        x_hv = torch.autograd.grad(
            outputs=[grad_sum], grad_outputs=[torch.ones(2, 2)],
            inputs=[x], create_graph=True)
        expected_x_hv = torch.ones(2, 2) * 5
        expected_y_hv = torch.ones(2, 2) * 4

        self.assertEqual(x_hv[0], expected_x_hv)
        self.assertEqual(x.grad, x_grad)
        self.assertEqual(y.grad, y_grad)

        # Test that grad_outputs and outputs have the same shape
        grad_out = torch.ones(2)
        try:
            torch.autograd.grad(
                outputs=[grad_sum], grad_outputs=[grad_out],
                inputs=[x], create_graph=True)
            self.assertFail()
        except RuntimeError as error:
            self.assertEqual(str(error), "Mismatch in shape: grad_output[0] has a shape of "
                             + str(grad_out.shape) + " and output[0] has a shape of "
                             + str(grad_sum.shape) + ".")

    def test_grad_nonleaf(self):
        x_init = torch.randn(2, 2, requires_grad=True)
        x = x_init
        y = torch.randn(2, 2, requires_grad=True)
        grad_output = torch.ones(2, 2)

        def fn(x):
            return x ** 2 + y * x + y ** 2

        for _ in range(5):
            grad_x, = torch.autograd.grad(
                fn(x), x, grad_outputs=grad_output, create_graph=True)

            grad_x_expected = 2 * x + y
            self.assertIsNone(y.grad)
            self.assertIsNone(x.grad)
            self.assertEqual(grad_x, grad_x_expected)

            x = x + 0.05 * grad_x

        val_init = fn(x_init).sum()
        val_final = fn(x).sum()
        self.assertGreater(val_final, val_init)

        x.backward(grad_output)
        self.assertIsNotNone(y.grad)
        self.assertIsNotNone(x_init.grad)

    def test_grad_nonleaf_many_outputs(self):
        # This checks an edge case for function callbacks
        # We want to capture two grads of a function, but can only
        # register a single callback.
        x = torch.randn(4, 2, requires_grad=True)
        a, b = x.chunk(2)

        def hook(*grads):
            hook_called[0] = True
        hook_called = [False]
        x.register_hook(hook)

        go = torch.randn(2, 2)
        grad_a, grad_b = torch.autograd.grad(
            (a + 2 * b), [a, b], grad_outputs=go, create_graph=True)

        self.assertEqual(grad_a, go)
        self.assertEqual(grad_b, go * 2)
        self.assertFalse(hook_called[0])
        self.assertIsNone(x.grad)

    def test_grad_nonleaf_register_hook(self):
        # This checks an edge case for register_hook.
        # We want to capture grad of a nonleaf tensor,
        # but avoid segfault during backward of other nonleaf tensors
        x = torch.randn(5, requires_grad=True)
        x_list = x.unbind()

        x0 = x_list[0]
        hook_results = [None]

        def hook(grad):
            hook_results[0] = grad
        x0.register_hook(hook)

        x_list[0].backward()
        self.assertEqual(hook_results[0], torch.tensor(1.))
        expected_grad = torch.tensor([1., 0, 0, 0, 0])
        self.assertEqual(x.grad, expected_grad)
        self.assertIsNone(x_list[0].grad)

        for i in range(1, 5, 1):
            x_list[i].backward()
            self.assertEqual(hook_results[0], None)
            expected_grad[i] = 1.0
            self.assertEqual(x.grad, expected_grad)
            self.assertIsNone(x_list[i].grad)

    def test_hook_with_no_name(self):
        # Create a hook that do not have a __name__ attribute
        class MyHookClass:
            def __call__(self, grad):
                return grad.clone()

        x = torch.randn(5, requires_grad=True).clone()
        x.register_hook(MyHookClass())
        x.sum().backward()
        # Should run fine

    def test_sharded_grad(self):
        leaves = [torch.zeros(5, 5, requires_grad=True) for _ in range(10)]
        intermediates = [l * i + l * l for i, l in enumerate(leaves)]
        loss = sum(v * i for i, v in enumerate(intermediates)).sum()

        # define a helper for dividing intermediates into groups
        def group(l, group_size):
            return (l[i:i + group_size] for i in range(0, len(l), group_size))

        # Compute the d loss / d intermediates in chunks of shard_size
        shard_size = 2
        d_intermediates = [d_i for intermediates_batch in group(intermediates, shard_size)
                           for d_i in torch.autograd.grad(loss, intermediates_batch)]
        # Compute rest of backward pass
        torch.autograd.backward(intermediates, d_intermediates)

        for i, l in enumerate(leaves):
            self.assertEqual(l.grad, i * i * (1 + l))

    def test_backward_badcalls(self):
        x = torch.ones(1)
        with self.assertRaisesRegex(RuntimeError, 'does not require grad'):
            x.backward()

    def test_grad_badcalls(self):
        x = torch.ones(1)
        y = x ** 2
        with self.assertRaisesRegex(RuntimeError, 'does not require grad'):
            torch.autograd.grad(x, y)
        with self.assertRaisesRegex(RuntimeError, 'does not require grad'):
            torch.autograd.grad(y, x)

        x = torch.ones(1, requires_grad=True)
        y = x ** 2
        torch.autograd.grad(y, x)  # this should succeed now

    def test_grad_fn_badcalls(self):
        error_regex = 'expected .* arguments, got .* instead'
        x = torch.ones(1, requires_grad=True)
        y = x ** 2
        with self.assertRaisesRegex(TypeError, error_regex):
            y.grad_fn(x.detach(), x.detach())  # too many
        with self.assertRaisesRegex(TypeError, error_regex):
            y.grad_fn()  # too few

        y.grad_fn(x.detach())  # this should succeed

    def test_grad_unreachable(self):
        x = torch.ones(1, requires_grad=True)
        y = torch.ones(1, requires_grad=True)
        # Make sure x and y have grad accumulators allocated
        z = x * 2
        w = y * 2

        grad_x, grad_y = torch.autograd.grad(x * 2, [x, y], allow_unused=True)
        self.assertEqual(grad_x, x * 2)
        self.assertIsNone(grad_y)

        # This is slightly different than the case above, because z doesn't even
        # have a grad accumulator allocated.
        z = torch.ones(1, requires_grad=True)
        grad_x, grad_z = torch.autograd.grad(x * 2, [x, z], allow_unused=True)
        self.assertEqual(grad_x, x * 2)
        self.assertIsNone(grad_z)

        # allow_unused=False, but grads contains None inside, should throw
        with self.assertRaisesRegex(RuntimeError,
                                    "Set allow_unused=True"):
            grad_x, grad_y = torch.autograd.grad(x * 2, [x, y], allow_unused=False)

    def test_hooks(self):
        x = torch.ones(5, 5, requires_grad=True)
        y = torch.ones(5, 5) * 4
        y.requires_grad_(True)

        counter = [0]

        def bw_hook(inc, grad):
            self.assertIsInstance(grad, torch.Tensor)
            counter[0] += inc

        z = x ** 2 + x * 2 + x * y + y
        x.register_hook(lambda *args: bw_hook(0, *args))
        test = z.register_hook(lambda *args: bw_hook(1, *args))
        z.backward(torch.ones(5, 5), retain_graph=True)
        self.assertEqual(counter[0], 1)

        test2 = z.register_hook(lambda *args: bw_hook(2, *args))
        z.backward(torch.ones(5, 5), retain_graph=True)
        self.assertEqual(counter[0], 4)

        test2.remove()
        z.backward(torch.ones(5, 5), retain_graph=True)
        self.assertEqual(counter[0], 5)

        def bw_hook_modify(grad):
            return grad.mul(2)

        test.remove()
        z.register_hook(bw_hook_modify)
        with torch.no_grad():
            y.grad.zero_()
        z.backward(torch.ones(5, 5), retain_graph=True)
        self.assertEqual(y.grad, (x + 1) * 2)

        y.register_hook(bw_hook_modify)
        with torch.no_grad():
            y.grad.zero_()
        z.backward(torch.ones(5, 5))
        self.assertEqual(y.grad, (x + 1) * 4)

    def test_hooks_cpp(self):
        # Tests hooks for autograd function implemented in C++
        bn = torch.nn.BatchNorm1d(5, affine=False)
        bn.eval()

        counter = [0]

        def bw_hook(grad):
            counter[0] += 1
            return grad * 2

        x = torch.ones(5, 5, requires_grad=True)
        z = bn(x)
        z.register_hook(bw_hook)
        z.sum().backward()

        self.assertEqual(counter[0], 1, msg='bw_hook not called')
        self.assertEqual(x.grad, torch.ones(5, 5) * 2, atol=1e-5, rtol=0)

    def test_hook_none(self):
        # WARNING: this is a test for autograd internals.
        # You should never have to use such things in your code.
        class NoneGradientFunction(Function):
            @staticmethod
            def forward(ctx, x, y):
                assert ctx.needs_input_grad[0]
                assert not ctx.needs_input_grad[1]
                return x, y

            @staticmethod
            def backward(ctx, grad_x, grad_y):
                return grad_x, None

        was_called = [False]

        def hook(grad):
            self.assertIsNotNone(grad)
            was_called[0] = True

        x = torch.randn(5, 5, requires_grad=True)
        y = torch.randn(5, 5)
        rx, ry = NoneGradientFunction.apply(x, y)
        rx.register_hook(hook)
        ry.register_hook(hook)
        sum(rx, ry).sum().backward()
        self.assertTrue(was_called[0])

    def test_retain_grad(self):
        input = torch.rand(1, 3, requires_grad=True)
        h1 = input * 3
        out = (h1 * h1).sum()

        # It should be possible to call retain_grad() multiple times
        h1.retain_grad()
        h1.retain_grad()

        # Gradient should be accumulated
        out.backward(retain_graph=True)
        self.assertEqual(h1 * 2, h1.grad)
        out.backward(retain_graph=True)
        self.assertEqual(h1 * 4, h1.grad)

        with torch.no_grad():
            input.grad.zero_()
        # It should be a no-op for leaves
        input.retain_grad()
        input.retain_grad()
        out.backward()
        self.assertEqual(input * 18, input.grad)

    def test_retain_grad_cycle(self):
        import gc
        import weakref
        counter = [0]
        refs = [None]

        x = torch.ones(5, 5, requires_grad=True)

        def run_test():
            y = x * 2
            y.retain_grad()

            def inc(*args):
                counter[0] += 1
            refs[0] = weakref.ref(y, inc)
            return y / 2

        z = run_test()
        gc.collect()
        self.assertIsNone(refs[0]())
        self.assertEqual(counter[0], 1)
        z.sum().backward()

    def test_backward(self):
        v = torch.randn(5, 5, requires_grad=True)
        x = torch.randn(5, 5, requires_grad=True)
        y = (torch.rand(5, 5) + 0.1).requires_grad_(True)
        z = torch.randn(5, 5, requires_grad=True)
        grad_output = torch.randn(5, 5)

        v.backward(grad_output)
        self.assertEqual(v.grad, grad_output)

        a = x + (y * z) + 4 * z ** 2 * x / y
        a.backward(grad_output)
        x_grad = 4 * z.pow(2) / y + 1
        y_grad = z - 4 * x * z.pow(2) / y.pow(2)
        z_grad = 8 * x * z / y + y
        self.assertEqual(x.grad, x_grad * grad_output)
        self.assertEqual(y.grad, y_grad * grad_output)
        self.assertEqual(z.grad, z_grad * grad_output)

    def test_sparse_backward(self):
        class FixedGradientFunction(Function):
            @staticmethod
            def forward(ctx, x, grad_x):
                ctx.save_for_backward(grad_x)
                return x

            @staticmethod
            def backward(ctx, grad_x):
                saved_grad_x, = ctx.saved_tensors
                return saved_grad_x, None

        size = torch.Size([6, 3, 2])
        i1 = torch.LongTensor([
            [0, 3, 4],
            [0, 2, 2],
        ])
        v1 = torch.DoubleTensor([[1, 2], [4, 5], [7, 8]])
        sparse_grad1 = torch.sparse.DoubleTensor(i1, v1, size)
        i2 = torch.LongTensor([
            [0, 1, 3, 4],
            [0, 1, 2, 2],
        ])
        v2 = torch.DoubleTensor([[1, 2], [4, 3], [4, 5], [7, 8]])
        sparse_grad2 = torch.sparse.DoubleTensor(i2, v2, size)
        dense_grad = torch.rand(size).double()
        fn = FixedGradientFunction

        # sparse first
        x = torch.randn(size, requires_grad=True)
        (fn.apply(x, sparse_grad1) + fn.apply(x, dense_grad) + fn.apply(x, sparse_grad2)).sum().backward()
        self.assertEqual(x.grad, dense_grad + sparse_grad1 + sparse_grad2)
        # dense first
        x = torch.randn(size, requires_grad=True)
        (fn.apply(x, dense_grad) + fn.apply(x, sparse_grad1) + fn.apply(x, sparse_grad2)).sum().backward()
        self.assertEqual(x.grad, dense_grad + sparse_grad1 + sparse_grad2)
        # sparse only
        x = torch.randn(size, requires_grad=True)
        (fn.apply(x, sparse_grad1) + fn.apply(x, sparse_grad2)).sum().backward()
        self.assertEqual(x.grad, sparse_grad1 + sparse_grad2)

    def test_sparse_mm_backward(self):
        size = (3, 3)
        sparse = torch.sparse_coo_tensor(size, requires_grad=True)
        dense = torch.randn(size, requires_grad=True)

        with self.assertRaisesRegex(
                RuntimeError,
                "The backward pass for this operation requires the 'mat1' tensor to be strided,"):
            z = dense.addmm(sparse, dense)

        mm_test_cases = [
            # a requires grad, a is sparse, b requires grad, b is sparse, error message
            (False, True, True, False, None),
            (False, False, True, True, "The backward pass for this operation requires the 'mat2'"),
            (False, True, True, True, "The backward pass for this operation requires the 'mat2'"),
            (True, False, True, True, "The backward pass for this operation requires the 'mat2'"),
            (True, True, False, False, "The backward pass for this operation requires the 'self'"),
            (True, True, True, False, "The backward pass for this operation requires the 'self'"),
            (True, True, True, True, "The backward pass for this operation requires the 'mat2'"),
        ]
        for a_req_grad, a_is_sparse, b_req_grad, b_is_sparse, err_msg in mm_test_cases:
            # We should only be testing cases with sparse inputs, and at least one
            # input needs to require grad so we can call a backward pass
            assert a_is_sparse or b_is_sparse
            assert a_req_grad or b_req_grad

            a = torch.randn(size, requires_grad=a_req_grad)
            if a_is_sparse:
                a = a.to_sparse()
            b = torch.randn(size, requires_grad=b_req_grad)
            if b_is_sparse:
                b = b.to_sparse()

            # If no error expected, check that sparse and dense cases match
            if err_msg is None:
                r = a.mm(b)
                r.sum().backward()
                a_grad = None if a.grad is None else a.grad.clone().detach()
                b_grad = None if b.grad is None else b.grad.clone().detach()

                # Redo with only dense tensors
                a = (a.to_dense() if a.is_sparse else a).clone().detach()
                a.requires_grad = a_req_grad
                b = (b.to_dense() if b.is_sparse else b).clone().detach()
                b.requires_grad = b_req_grad
                r = a.mm(b)
                r.sum().backward()

                self.assertEqual(a_grad, a.grad)
                self.assertEqual(b_grad, b.grad)

            else:
                with self.assertRaisesRegex(RuntimeError, err_msg):
                    a.mm(b)

    def test_multi_backward(self):
        x = torch.randn(5, 5, requires_grad=True)
        y = torch.randn(5, 5, requires_grad=True)

        q = torch.randn(5, 5, requires_grad=True)

        a = torch.randn(5, 5, requires_grad=True)
        b = torch.randn(5, 5, requires_grad=True)

        q2 = q * 2
        z = x + y + q2
        c = a * b + q2
        grad_z = torch.randn(5, 5)
        grad_c = torch.randn(5, 5)
        torch.autograd.backward([z, c], [grad_z, grad_c])

        self.assertEqual(x.grad, grad_z)
        self.assertEqual(y.grad, grad_z)
        self.assertEqual(a.grad, grad_c * b)
        self.assertEqual(b.grad, grad_c * a)
        self.assertEqual(q.grad, (grad_c + grad_z) * 2)

    def test_multi_backward_no_grad(self):
        x = torch.randn(5, 5, requires_grad=True)
        y = torch.randn(5, 5, requires_grad=False)

        z = x + y
        q = y * 2

        # NB: we currently raise an exception if any arguments to backwards
        # have requires_grad=False and don't have a grad_fn. We may want to
        # relax that check to a warning.
        def call_backwards():
            torch.autograd.backward([z, q], [torch.ones(5, 5), torch.ones(5, 5)])
        self.assertRaises(RuntimeError, call_backwards)

    def test_dependent_backward(self):
        x = torch.randn(10, requires_grad=True)
        y = x ** 2
        z = y ** 3

        go_y = torch.randn(10)
        go_z = torch.randn(10)
        torch.autograd.backward([y, z], [go_y, go_z])

        xd = x
        self.assertEqual(x.grad, 2 * xd * go_y + 6 * xd.pow(5) * go_z)

    def test_save_output_nr(self):
        x = torch.randn(10, requires_grad=True)

        class MultiOutputFn(Function):
            @staticmethod
            def forward(ctx, x):
                return x[:5], x[5:]

            @staticmethod
            def backward(ctx, *grad):
                return torch.cat(grad)

        a, b = MultiOutputFn.apply(x)
        self.assertEqual(b.output_nr, 1)

        class TestFn(Function):
            @staticmethod
            def forward(ctx, b):
                ctx.save_for_backward(b)
                return b * 2

            @staticmethod
            def backward(ctx, grad_b):
                b, = ctx.saved_tensors
                self.assertEqual(b.output_nr, 1)

        TestFn.apply(b).sum().backward()

    def test_free_deep_graph(self):
        def scope():
            depth = 150000
            x = torch.randn(1, requires_grad=True)
            y = x.clone()

            # build a "chain" computation graph
            for _ in range(depth):
                y = y + y * 0.000001

            # graph deletion occurs when the above locals go out of scope.
            # In this case `del y` will trigger it but it's easier to leave
            # it to Python to delete the locals.

        # Should not stack overflow
        scope()

    def test_free_deep_graph_complicated(self):
        def scope():
            depth = 100000
            randchoice = torch.randint(2, [depth, 2])
            x = torch.randn(1, requires_grad=True)
            y = x.clone()

            # Hold the two previous values
            prev_values = [None, None]

            # Build a "chain with skip connections" graph
            for _ in range(depth):
                prev_tensors = [tensor for tensor in prev_values[:-1]
                                if tensor is not None]
                prev_values.append(y)
                prev_values.pop(0)

                # Definitely pick one tensor to add
                y += y * 0.000001

                # Possibly add other tensors
                nprev = len(prev_tensors)
                if nprev == 2:
                    y += randchoice[depth].mul(torch.cat(prev_tensors)).sum()

            # graph deletion occurs when the above locals go out of scope.

        # Should not stack overflow
        scope()

    def test_free_deep_graph_pyfunction(self):
        class MyOp(Function):
            @staticmethod
            def forward(ctx, tensor1, tensor2):
                return tensor1 + tensor2

            @staticmethod
            def backward(ctx, grad_output):
                return grad_output, grad_output

        def scope():
            depth = 150000
            x = torch.randn(1, requires_grad=True)
            y = x.clone()

            # build deeply nested computation graph
            for _ in range(depth):
                y = MyOp.apply(y, y)

            # graph deletion occurs when the above locals go out of scope.

        # Should not stack overflow
        scope()

    def test_no_unnecessary_save(self):
        # If we kept x in the derivative Function of x * 2 we would
        # get an error in the backward that would complain that we've
        # modified x, which was needed for gradient computation.
        # Since we should elide unnecessary saves, this test should pass.
        mu = torch.ones(1, requires_grad=True)
        x = torch.empty(1)
        loss = 0
        for i in range(3):
            x.detach_()
            x.copy_(mu + i)
            ft = torch.tensor([float(i)])
            multiplied = x * ft
            s = multiplied.sum()
            loss += s
        loss.backward()

    def test_no_grad(self):
        x = torch.ones(5, 5, requires_grad=True)
        y = torch.ones(5, 5) * 4
        with torch.no_grad():
            w = x + y

        @torch.no_grad()
        def adder(x, y):
            return x + y

        z = adder(x, y)

        self.assertFalse(w.requires_grad)
        self.assertRaises(RuntimeError, lambda: w.backward(torch.ones(5, 5)))
        self.assertIsNone(w.grad_fn)
        self.assertFalse(z.requires_grad)
        self.assertRaises(RuntimeError, lambda: z.backward(torch.ones(5, 5)))
        self.assertIsNone(z.grad_fn)

        # test nested decorator and with-statement on no_grad
        with torch.no_grad():
            self.assertFalse(torch.is_grad_enabled())
            w = adder(x, y)
            self.assertFalse(torch.is_grad_enabled())

    def test_set_grad_generator_functions(self):
        @torch.no_grad()
        def gen_no_grad():
            for i in range(10):
                self.assertEqual(torch.is_grad_enabled(), False)
                yield i

        with torch.enable_grad():
            for _ in gen_no_grad():
                self.assertEqual(torch.is_grad_enabled(), True)

        @torch.enable_grad()
        def gen_enable_grad():
            for i in range(10):
                self.assertEqual(torch.is_grad_enabled(), True)
                yield i

        with torch.no_grad():
            for _ in gen_enable_grad():
                self.assertEqual(torch.is_grad_enabled(), False)

    def test_set_grad_generator_functions_recursive(self):
        # enable_grad_decorator_recursive and no_grad_decorator_recursive call each other
        # recursively, to ensure that the decorators preserve the caller's setting
        @torch.enable_grad()
        def enable_grad_decorator_recursive(depth):
            self.assertTrue(torch.is_grad_enabled())
            if depth > 0:
                no_grad_decorator_recursive(depth - 1)
                self.assertTrue(torch.is_grad_enabled())

        @torch.no_grad()
        def no_grad_decorator_recursive(depth):
            self.assertFalse(torch.is_grad_enabled())
            if depth > 0:
                enable_grad_decorator_recursive(depth - 1)
                self.assertFalse(torch.is_grad_enabled())

        # enable_grad_context_manager_recursive and no_grad_context_manager_recursive call
        # each other recursively, to ensure that the decorators preserve the caller's setting
        def enable_grad_context_manager_recursive(depth):
            with torch.enable_grad():
                self.assertTrue(torch.is_grad_enabled())
                if depth > 0:
                    no_grad_context_manager_recursive(depth - 1)
                    self.assertTrue(torch.is_grad_enabled())

        def no_grad_context_manager_recursive(depth):
            with torch.no_grad():
                self.assertFalse(torch.is_grad_enabled())
                if depth > 0:
                    enable_grad_context_manager_recursive(depth - 1)
                    self.assertFalse(torch.is_grad_enabled())

        with torch.enable_grad():
            self.assertTrue(torch.is_grad_enabled())
            enable_grad_decorator_recursive(10)
            self.assertTrue(torch.is_grad_enabled())
            enable_grad_context_manager_recursive(10)
            self.assertTrue(torch.is_grad_enabled())

        with torch.no_grad():
            self.assertFalse(torch.is_grad_enabled())
            enable_grad_decorator_recursive(10)
            self.assertFalse(torch.is_grad_enabled())
            enable_grad_context_manager_recursive(10)
            self.assertFalse(torch.is_grad_enabled())

    def test_no_grad_python_function(self):
        """Python Functions should respect grad mode."""
        x = torch.ones(5, 5, requires_grad=True)

        class MyOp(Function):
            @staticmethod
            def forward(self, x):
                return x + 1

            @staticmethod
            def backward(self, dy):
                return dy

        with torch.no_grad():
            y = MyOp.apply(x)
        self.assertFalse(y.requires_grad)

    def test_indexing(self):
        x = torch.arange(1., 17).view(4, 4)
        y = Variable(x, requires_grad=True)

        def compare(x, y, idx, indexed_tensor, indexed_var):
            indexed_var_t = indexed_var.data
            if not isinstance(indexed_tensor, torch.Tensor):
                indexed_var_t = indexed_var_t[0]
            self.assertEqual(indexed_tensor, indexed_var_t)

            indexed_var.sum().backward()
            expected_grad = torch.Tensor(x.size()).fill_(0)
            expected_grad[idx] = 1
            self.assertEqual(y.grad, expected_grad)

        def check_index(x, y, idx):
            if y.grad is not None:
                with torch.no_grad():
                    y.grad.zero_()
            indexed_tensor = x[idx]
            indexed_var = y[idx]
            compare(x, y, idx, indexed_tensor, indexed_var)

        check_index(x, y, 1)
        check_index(x, y, (1, 1))
        check_index(x, y, slice(1, None))
        check_index(x, y, slice(None, 2))
        check_index(x, y, (slice(None, 2), 2))
        check_index(x, y, (slice(1, 2), 2))
        check_index(x, y, (1, slice(2, None)))
        check_index(x, y, (slice(None, None), slice(2, None)))
        check_index(x, y, torch.LongTensor([0, 2]))
        check_index(x, y, torch.rand(4, 4).bernoulli().bool())
        check_index(x, y, (Ellipsis, slice(2, None)))
        check_index(x, y, ([0], [0]))
        check_index(x, y, ([1, 2, 3], [0]))
        check_index(x, y, ([1, 2], [2, 1]))
        check_index(x, y, ([[1, 2], [3, 0]], [[0, 1], [2, 3]]))
        check_index(x, y, ([slice(None), [2, 3]]))
        check_index(x, y, ([[2, 3], slice(None)]))

        # advanced indexing, with less dim, or ellipsis
        check_index(x, y, ([0]))
        check_index(x, y, ([0], ))

        x = torch.arange(1., 49).view(4, 3, 4)
        y = Variable(x, requires_grad=True)

        check_index(x, y, (slice(None), [0], [0]))
        check_index(x, y, ([0], [0], slice(None)))
        check_index(x, y, (slice(None), [0, 1, 2], [0]))
        check_index(x, y, ([0, 1, 2], [0], slice(None)))
        check_index(x, y, (slice(None), [1, 2], [2, 1]))
        check_index(x, y, ([1, 2], [2, 1], slice(None)))
        check_index(x, y, (slice(None), [[1, 2], [2, 0]], [[0, 1], [2, 3]]))
        check_index(x, y, ([[1, 2], [3, 0]], [[0, 1], [2, 2]], slice(None)))
        check_index(x, y, (slice(None), slice(None), [2, 1]))
        check_index(x, y, (slice(None), [2, 1], slice(None)))
        check_index(x, y, ([2, 1], slice(None), slice(None)))

        # advanced indexing, with less dim, or ellipsis
        check_index(x, y, ([0], ))
        check_index(x, y, ([0], slice(None)))
        check_index(x, y, ([0], Ellipsis))
        check_index(x, y, ([1, 2], [0, 1]))
        check_index(x, y, ([1, 2], [0, 1], Ellipsis))
        check_index(x, y, (Ellipsis, [1, 2], [0, 1]))

        # advanced indexing, with a tensor wrapped in a variable
        z = torch.LongTensor([0, 1])
        zv = Variable(z, requires_grad=False)
        seq = [z, Ellipsis]
        seqv = [zv, Ellipsis]

        if y.grad is not None:
            with torch.no_grad():
                y.grad.zero_()
        indexed_tensor = x[seq]
        indexed_var = y[seqv]
        compare(x, y, seq, indexed_tensor, indexed_var)

    def test_indexing_duplicates(self):
        x = torch.arange(1., 17).view(4, 4)
        y = Variable(x, requires_grad=True)

        idx = torch.LongTensor([1, 1, 3, 2, 1, 2])
        y[idx].sum().backward()
        expected_grad = torch.zeros(4, 4)
        for i in idx:
            expected_grad[i] += 1
        self.assertEqual(y.grad, expected_grad)

        # with advanced indexing
        x = torch.arange(1., 17).view(4, 4)
        y = Variable(x, requires_grad=True)

        idx = [[1, 1, 3, 2, 1, 2], [0]]
        y[idx].sum().backward()
        expected_grad = torch.zeros(4, 4)
        for i in idx[0]:
            for j in idx[1]:
                expected_grad[i][j] += 1

        self.assertEqual(y.grad, expected_grad)

        x = torch.arange(1., 17).view(4, 4)
        y = Variable(x, requires_grad=True)
        idx = [[[1, 2], [0, 0]], [[0, 1], [1, 1]]]
        y[idx].sum().backward()
        expected_grad = torch.Tensor([[0, 2, 0, 0],
                                      [1, 0, 0, 0],
                                      [0, 1, 0, 0],
                                      [0, 0, 0, 0]])
        self.assertEqual(y.grad, expected_grad)

        x = torch.arange(1., 65).view(4, 4, 4)
        y = Variable(x, requires_grad=True)

        idx = [[1, 1, 1], slice(None), slice(None)]
        y[idx].sum().backward()
        expected_grad = torch.Tensor(4, 4, 4).zero_()
        expected_grad[1].fill_(3)
        self.assertEqual(y.grad, expected_grad)

    def test_index_backward_does_not_save_tensor(self):
        # Example from https://github.com/pytorch/pytorch/issues/24853.
        # if `index(tensor, indices)` saves `tensor` for backwards, then it will
        # trigger a version check on `tensor` during the backward pass, which
        # will cause the following code to error because `tensor` gets modified
        # by the indexing line.
        a = torch.tensor([1., 0, 0])
        b = torch.zeros(3, requires_grad=True)
        tensor = b + 0
        tensor[a != 0] = tensor[a != 0]
        tensor.backward(torch.zeros_like(tensor))

    def test_volatile_deprecated(self):
        v = torch.autograd.torch.randn(3, 3)
        with warnings.catch_warnings(record=True) as w:
            self.assertFalse(v.volatile)
        self.assertIn('volatile', str(w[0].message))

    def test_saved_variables_deprecated(self):
        class MyFunction(Function):
            @staticmethod
            def forward(ctx, tensor1, tensor2):
                ctx.save_for_backward(tensor1, tensor2)
                return tensor1 + tensor2

            @staticmethod
            def backward(ctx, grad_output):
                var1, var2 = ctx.saved_variables
                return (grad_output, grad_output)

        with warnings.catch_warnings(record=True) as warns:
            warnings.simplefilter("always")
            x = torch.randn((3, 3), requires_grad=True)
            y = torch.randn((3, 3), requires_grad=True)
            model = MyFunction()
            model.apply(x, y).sum().backward()

            has_deprecated = map(lambda warn:
                                 'deprecated' in str(warn) and
                                 'saved_variables' in str(warn),
                                 warns)
            has_deprecated = reduce(lambda x, y: x or y, has_deprecated)
            self.assertTrue(has_deprecated)

    def test_requires_grad(self):
        x = torch.randn(5, 5)
        y = torch.randn(5, 5)
        z = torch.randn(5, 5, requires_grad=True)
        a = x + y
        self.assertFalse(a.requires_grad)
        b = a + z
        self.assertTrue(b.requires_grad)

        def error():
            raise RuntimeError
        # Make sure backward isn't called on these
        a._backward_hooks = OrderedDict()
        x._backward_hooks = OrderedDict()
        y._backward_hooks = OrderedDict()
        a._backward_hooks['test'] = error
        x._backward_hooks['test'] = error
        y._backward_hooks['test'] = error
        b.backward(torch.ones(5, 5))

    def test_requires_grad_(self):
        x = torch.randn(5, 5)
        y = torch.randn(5, 5, requires_grad=True)
        self.assertIs(x, x.requires_grad_())
        self.assertTrue(x.requires_grad)
        self.assertIs(y, y.requires_grad_())
        self.assertTrue(y.requires_grad)
        self.assertIs(x, x.requires_grad_(True))
        self.assertTrue(x.requires_grad)
        self.assertIs(y, y.requires_grad_(True))
        self.assertTrue(y.requires_grad)
        z = x * y
        self.assertRaises(RuntimeError, lambda: z.requires_grad_(False))
        self.assertIs(z, z.requires_grad_())
        self.assertTrue(z.requires_grad)
        self.assertIs(z, z.requires_grad_(True))
        self.assertTrue(z.requires_grad)

        self.assertIs(x, x.requires_grad_(False))
        self.assertFalse(x.requires_grad)
        self.assertIs(y, y.requires_grad_(False))
        self.assertFalse(y.requires_grad)

    def test_requires_grad_inplace(self):
        a = torch.randn(5, 5)
        b = torch.randn(5, 5, requires_grad=True)
        a += b
        self.assertTrue(a.requires_grad)

        # non-leaf
        a = torch.randn(5, 5) + 0
        b = torch.randn(5, 5, requires_grad=True)
        a += b
        self.assertTrue(a.requires_grad)

    def test_no_requires_grad_inplace(self):
        # basic case, should be able to modify inplace while requires_grad is False
        a = torch.randn(2, 3)
        a.add_(5)
        a.requires_grad = True
        a.sum().backward()
        self.assertEqual(a.grad, torch.ones(2, 3))

        # same but with a view
        a = torch.randn(2, 3)
        b = a[:]
        b.add_(5)
        a.requires_grad = True
        a.sum().backward()
        self.assertEqual(a.grad, torch.ones(2, 3))

        # should fail if requires_grad = True when we modify inplace
        a = torch.randn(2, 3)
        b = a[:]
        a.requires_grad = True
        with self.assertRaises(RuntimeError):
            a.add_(5)
        with self.assertRaises(RuntimeError):
            b.add_(5)

    def test_attribute_deletion(self):
        x = torch.randn((5, 5), requires_grad=True)
        del x.grad
        self.assertIsNone(x.grad)
        with self.assertRaises(RuntimeError):
            del x.data
        with self.assertRaises(TypeError):
            x.data = None
        with self.assertRaises(RuntimeError):
            del x.requires_grad
        with self.assertRaises(RuntimeError):
            del x._grad_fn
        with self.assertRaises(RuntimeError):
            del x._backward_hooks

    def test_duplicate_backward_root(self):
        a = torch.randn(5, 5, requires_grad=True)
        b = torch.randn(5, 5, requires_grad=True)

        x = a * b
        grad_output = torch.randn_like(x)
        torch.autograd.backward([x, x], [grad_output, grad_output])

        self.assertEqual(a.grad, b * grad_output * 2)
        self.assertEqual(b.grad, a * grad_output * 2)

    def test_backward_no_grad(self):
        a = torch.randn(5, 5, requires_grad=True)
        b = a + 2
        with self.assertRaises(RuntimeError):
            torch.autograd.backward([b], [None])

    def test_backward_twice_with_saved_values(self):
        b = torch.randn(3, requires_grad=True, dtype=torch.double)
        c = torch.zeros(3, dtype=torch.double)
        c[[1, 2]] = b[[1, 1]]
        c.backward(torch.tensor([1, 1, 1], dtype=torch.double))
        self.assertRaisesRegex(RuntimeError, 'Specify retain_graph=True',
                               lambda: c.backward(torch.tensor([1, 1, 1], dtype=torch.double)))

    def test_backward_twice_retained_graph_with_saved_values(self):
        b = torch.randn(3, requires_grad=True, dtype=torch.double)
        c = torch.zeros(3, dtype=torch.double)
        c[[1, 2]] = b[[1, 1]]
        c.backward(torch.tensor([1, 1, 1], dtype=torch.double), retain_graph=True)
        c.backward(torch.tensor([1, 1, 1], dtype=torch.double))

    def test_backward_twice_without_saved_values(self):
        b = torch.randn(3, requires_grad=True, dtype=torch.double)
        c = b + 1
        c.backward(torch.tensor([1, 1, 1], dtype=torch.double))
        c.backward(torch.tensor([1, 1, 1], dtype=torch.double))

    def test_backward_twice_retained_graph_without_saved_values(self):
        b = torch.randn(3, requires_grad=True, dtype=torch.double)
        c = torch.zeros(3, dtype=torch.double)
        c[[1, 2]] = b[[1, 1]]
        c.backward(torch.tensor([1, 1, 1], dtype=torch.double), retain_graph=True)
        c.backward(torch.tensor([1, 1, 1], dtype=torch.double))

    def test_next_functions(self):
        x = torch.randn(5, 5, requires_grad=True)
        y = torch.randn(5, 5, requires_grad=True)

        a = x + y
        self.assertIsNotNone(a.grad_fn)
        next_functions = a.grad_fn.next_functions
        self.assertEqual(len(next_functions), 2)
        self.assertIsInstance(next_functions[0][0], torch._C._functions.AccumulateGrad)
        self.assertEqual(next_functions[0][1], 0)
        self.assertIsInstance(next_functions[1][0], torch._C._functions.AccumulateGrad)
        self.assertEqual(next_functions[1][1], 0)

        b = a + 5
        next_functions = b.grad_fn.next_functions
        self.assertEqual(len(next_functions), 2)
        self.assertIs(next_functions[0][0], a.grad_fn)
        self.assertIs(next_functions[1][0], None)

    def test_inplace(self):
        x = torch.ones(5, 5, requires_grad=True)
        y = Variable(torch.ones(5, 5) * 4, requires_grad=True)

        z = x * y
        q = z + y
        w = z * y
        z.add_(2)
        # Add doesn't need it's inputs to do backward, so it shouldn't raise
        q.backward(torch.ones(5, 5), retain_graph=True)
        # Mul saves both inputs in forward, so it should raise
        self.assertRaises(RuntimeError, lambda: w.backward(torch.ones(5, 5)))

        z = x * y
        q = z * y
        r = z + y
        w = z.add_(y)
        # w is a the last expression, so this should succeed
        w.backward(torch.ones(5, 5), retain_graph=True)
        # r doesn't use the modified value in backward, so it should succeed
        r.backward(torch.ones(5, 5), retain_graph=True)
        # q uses dirty z, so it should raise
        self.assertRaises(RuntimeError, lambda: q.backward(torch.ones(5, 5)))

        with torch.no_grad():
            x.grad.zero_()
        m = x / 2
        z = m + y / 8
        q = z * y
        r = z + y
        prev_version = z._version
        w = z.exp_()
        self.assertNotEqual(z._version, prev_version)
        r.backward(torch.ones(5, 5), retain_graph=True)
        self.assertEqual(x.grad, torch.ones(5, 5) / 2)
        w.backward(torch.ones(5, 5), retain_graph=True)
        self.assertEqual(x.grad, torch.Tensor(5, 5).fill_((1 + math.e) / 2))
        self.assertRaises(RuntimeError, lambda: q.backward(torch.ones(5, 5)))

        leaf = torch.ones(5, 5, requires_grad=True)
        x = leaf.clone()
        x.add_(10)
        self.assertEqual(x, torch.ones(5, 5) * 11)
        # x should be still usable
        y = x + 2
        y.backward(torch.ones(5, 5))
        self.assertEqual(leaf.grad, torch.ones(5, 5))
        z = x * y
        x.add_(2)
        self.assertRaises(RuntimeError, lambda: z.backward(torch.ones(5, 5)))

    def test_mark_non_differentiable(self):
        class MyFunction(Function):
            @staticmethod
            def forward(ctx, input):
                output = input > 0
                ctx.mark_non_differentiable(output)
                return output

            @staticmethod
            def backward(ctx, grad_output):
                return (grad_output * 0).to(torch.double)

        x = torch.randn(5, 5, requires_grad=True)
        mask = MyFunction.apply(x)
        self.assertFalse(mask.requires_grad)
        y = x.masked_fill(mask, 0)
        y.sum().backward()

    def test_mark_non_differentiable_mixed(self):
        class MyFunction(Function):
            @staticmethod
            def forward(ctx, input):
                a = input + 1
                b = input + 2
                ctx.mark_non_differentiable(a)
                return a, b

            @staticmethod
            def backward(ctx, grad_a, grad_b):
                self.assertTrue((grad_a == 0).all())
                self.assertTrue((grad_b == 1).all())
                return grad_b

        x = torch.randn(5, 5, requires_grad=True)
        a, b = MyFunction.apply(x)
        self.assertFalse(a.requires_grad)
        self.assertTrue(b.requires_grad)
        b.sum().backward()
        self.assertEqual(x.grad, torch.ones(5, 5))

    def test_mark_non_differentiable_none(self):
        # This used to segfault because MyFunction would send back null
        # gradients to MulBackward, which is implemented in C++. C++
        # implemented functions expect incoming  grad_ouptuts to be non-null.
        class MyFunction(Function):
            @staticmethod
            def forward(ctx, input):
                output = input.clone()
                ctx.mark_non_differentiable(output)
                return output

            @staticmethod
            def backward(ctx, grad_output):
                return None

        x = torch.randn(5, 5, requires_grad=True)
        r = MyFunction.apply(x * x)
        (r * x).sum().backward()

    def test_return_duplicate(self):
        class DoubleDuplicate(Function):
            @staticmethod
            def forward(ctx, x):
                output = x * 2
                return output, output

            @staticmethod
            def backward(ctx, grad1, grad2):
                return grad1 * 2 + grad2 * 2

        def fn(x):
            a, b = DoubleDuplicate.apply(x)
            self.assertIs(a, b)
            return a + b

        x = torch.randn(5, 5, requires_grad=True)
        gradcheck(fn, [x])
        gradgradcheck(fn, [x])

    def test_return_duplicate_inplace(self):
        class DoubleInplace(Function):
            @staticmethod
            def forward(ctx, x):
                x.mul_(2)
                ctx.mark_dirty(x)
                return x, x

            @staticmethod
            def backward(ctx, grad1, grad2):
                return grad1 * 2 + grad2 * 2

        def inplace_fn(x):
            a, b = DoubleInplace.apply(x.clone())
            self.assertIs(a, b)
            return a + b

        x = torch.randn(5, 5, requires_grad=True)
        gradcheck(inplace_fn, [x])
        gradgradcheck(inplace_fn, [x])

        # Can't modify leaf variables in-place
        self.assertRaises(RuntimeError, lambda: InplaceFunction.apply(x))
        # Functions which modify views in-place must return only one output
        self.assertRaises(RuntimeError, lambda: InplaceFunction.apply(x.clone()[0]))

    @suppress_warnings
    def test_resize(self):
        x = torch.ones(2, 3)
        self.assertTrue(x.resize(3, 2).size() == (3, 2))

    def _test_setitem(self, size, index):
        x = torch.ones(*size, requires_grad=True)
        y = x + 2
        y_version = y._version
        y[index] = 2
        self.assertNotEqual(y._version, y_version)
        y.backward(torch.ones(*size))
        expected_grad = torch.ones(*size)
        expected_grad[index] = 0
        self.assertEqual(x.grad, expected_grad)

    def _test_setitem_tensor(self, size, index):
        x = torch.ones(*size, requires_grad=True)
        y = x + 2
        y_version = y._version
        value = x.new(x[index].size()).fill_(7)
        value.requires_grad = True
        y[index] = value
        self.assertNotEqual(y._version, y_version)
        y.backward(torch.ones(*size))
        expected_grad_input = torch.ones(*size)
        expected_grad_input[index] = 0
        self.assertEqual(x.grad, expected_grad_input)
        self.assertEqual(value.grad, torch.ones_like(value))

        # case when x broadcasts to as y[1]
        x = torch.randn(4, requires_grad=True)
        y = torch.zeros(2, 3, 4)
        y[1] = x
        y.backward(torch.randn(2, 3, 4))
        self.assertEqual(x.size(), x.grad.size())

    def test_setitem(self):
        self._test_setitem((5, 5), 1)
        self._test_setitem((5,), 1)
        self._test_setitem((1,), 0)
        self._test_setitem((10,), [[0, 4, 2]])
        self._test_setitem((5, 5), [[0, 4], [2, 2]])
        self._test_setitem((5, 5, 5), [slice(None), slice(None), [1, 3]])
        self._test_setitem((5, 5, 5), [slice(None), [1, 3], slice(None)])
        self._test_setitem((5, 5, 5), [[1, 3], slice(None), slice(None)])
        self._test_setitem((5, 5, 5), [slice(None), [2, 4], [1, 3]])
        self._test_setitem((5, 5, 5), [[1, 3], [2, 4], slice(None)])
        self._test_setitem_tensor((5, 5), 3)
        self._test_setitem_tensor((5, 5), [[0, 1], [1, 0]])
        self._test_setitem_tensor((5,), 3)
        self._test_setitem_tensor((5,), Variable(torch.LongTensor([3]), requires_grad=False).sum())
        self._test_setitem_tensor((5,), [[0, 1, 2, 3]])
        self._test_setitem_tensor((5, 5, 5), [slice(None), slice(None), [1, 3]])
        self._test_setitem_tensor((5, 5, 5), [slice(None), [1, 3], slice(None)])
        self._test_setitem_tensor((5, 5, 5), [[1, 3], slice(None), slice(None)])
        self._test_setitem_tensor((5, 5, 5), [slice(None), [2, 4], [1, 3]])
        self._test_setitem_tensor((5, 5, 5), [[1, 3], [2, 4], slice(None)])
        self._test_setitem_tensor((5, 5, 5), [Variable(torch.LongTensor([1,
                                              3]), requires_grad=False), [2, 4], slice(None)])

    def test_setitem_mask(self):
        mask = torch.BoolTensor(5, 5).bernoulli_()
        self._test_setitem((5, 5), Variable(mask))
        self._test_setitem((5,), Variable(mask[0]))
        self._test_setitem((1,), Variable(mask[0, 0:1]))
        self._test_setitem_tensor((5, 5), Variable(mask))
        self._test_setitem_tensor((5,), Variable(mask[0]))

    def test_select_sum(self):
        # both select and sum return Scalars in ATen; ensure they work together.
        x = torch.randn(10, requires_grad=True)

        def func(x):
            return x.select(0, 1).sum()

        gradcheck(func, [x])
        gradgradcheck(func, [x])

    def test_diagonal_expanded_v(self):
        value = torch.rand([])
        v_expanded = torch.tensor(value).expand(10)
        a = torch.rand(10, 10, requires_grad=True)
        result, = torch.autograd.grad(a.diagonal(), a, v_expanded)
        self.assertEqual(result, torch.eye(10) * value)

    def test_select_expanded_v(self):
        v_expanded = torch.rand(10).expand(10, 10)
        a = torch.rand(10, 10, 10, requires_grad=True)
        result, = torch.autograd.grad(a[0], a, v_expanded)
        expected = torch.zeros(10, 10, 10)
        expected[0] = v_expanded
        self.assertEqual(result, expected)

    def test_slice_expanded_v(self):
        v_expanded = torch.rand(10, 1).expand(2, 10, 10)
        a = torch.rand(10, 10, 10, requires_grad=True)
        result, = torch.autograd.grad(a[3:5], a, v_expanded)
        expected = torch.zeros(10, 10, 10)
        expected[3:5] = v_expanded
        self.assertEqual(result, expected)

    def test_stack(self):
        x = torch.randn(10, 10, requires_grad=True)
        y = torch.randn(10, 10, requires_grad=True)
        z = torch.randn(10, 10, requires_grad=True)
        stacked = torch.stack([x, y, z], 0)
        grad = torch.randn(3, 10, 10)
        stacked.backward(grad)
        self.assertEqual(x.grad, grad[0])
        self.assertEqual(y.grad, grad[1])
        self.assertEqual(z.grad, grad[2])

    def test_hstack(self):
        x = torch.randn(10, 10, requires_grad=True)
        y = torch.randn(10, 10, requires_grad=True)
        z = torch.randn(10, 10, requires_grad=True)
        stacked = torch.hstack([x, y, z])
        grad = torch.randn(10, 30)
        stacked.backward(grad)
        self.assertEqual(x.grad, grad[:, 0:10])
        self.assertEqual(y.grad, grad[:, 10:20])
        self.assertEqual(z.grad, grad[:, 20:30])

        x = torch.randn(10, requires_grad=True)
        y = torch.randn(10, requires_grad=True)
        z = torch.randn(10, requires_grad=True)
        stacked = torch.hstack([x, y, z])
        grad = torch.randn(30)
        stacked.backward(grad)
        self.assertEqual(x.grad, grad[0:10])
        self.assertEqual(y.grad, grad[10:20])
        self.assertEqual(z.grad, grad[20:30])

    def test_vstack(self):
        x = torch.randn(10, 10, requires_grad=True)
        y = torch.randn(10, 10, requires_grad=True)
        z = torch.randn(10, 10, requires_grad=True)
        stacked = torch.vstack([x, y, z])
        grad = torch.randn(30, 10)
        stacked.backward(grad)
        self.assertEqual(x.grad, grad[0:10])
        self.assertEqual(y.grad, grad[10:20])
        self.assertEqual(z.grad, grad[20:30])

    def test_dstack(self):
        x = torch.randn(10, 10, requires_grad=True)
        y = torch.randn(10, 10, requires_grad=True)
        z = torch.randn(10, 10, requires_grad=True)
        stacked = torch.dstack([x, y, z])
        grad = torch.randn(10, 10, 3)
        stacked.backward(grad)
        self.assertEqual(x.grad, grad[:, :, 0])
        self.assertEqual(y.grad, grad[:, :, 1])
        self.assertEqual(z.grad, grad[:, :, 2])

    def test_unbind(self):
        stacked = torch.randn(3, 10, 10, requires_grad=True)
        x, y, z = stacked.unbind()
        grad = torch.randn(3, 10, 10)
        torch.autograd.backward([x, y, z], grad.unbind())
        self.assertEqual(stacked.grad, grad)
        # check that it works with only one gradient provided (#9977)
        for i in range(3):
            stacked = torch.randn(3, 10, 10, requires_grad=True)
            outs = stacked.unbind()
            gi = grad.unbind()[i]
            g, = torch.autograd.grad(outs[i], stacked, gi)
            g_expected = torch.stack([gi if j == i else torch.zeros_like(gi)
                                      for j in range(3)], dim=0)
            self.assertEqual(g, g_expected)

    def test_put(self):
        root = torch.randn(4, 5, requires_grad=True)
        values = torch.randn(6, requires_grad=True)
        idx = Variable(torch.LongTensor([1, 2, 3, -1, -2, -3]))

        def func(root, values):
            x = root.clone()
            x.put_(idx, values)
            return x

        gradcheck(func, [root, values])
        gradgradcheck(func, [root, values])

    def test_put_accumulate(self):
        root = torch.randn(4, 5, requires_grad=True)
        values = torch.randn(6, requires_grad=True)
        idx = Variable(torch.LongTensor([1, 2, 3, 1, 2, 3]))

        def func(root, values):
            x = root.clone()
            x.put_(idx, values, accumulate=True)
            return x

        gradcheck(func, [root, values])
        gradgradcheck(func, [root, values])

    def test_fill(self):
        root = torch.randn(4, 5, requires_grad=True)

        def func(root):
            x = root.clone()
            x.fill_(2)
            return x

        gradcheck(func, [root])
        gradgradcheck(func, [root])

    def test_unused_output(self):
        x = torch.randn(10, 10, requires_grad=True)
        outputs = x.chunk(5)
        o = outputs[2]
        o = o * 4 + 2
        o.sum().backward()
        expected_grad = torch.zeros(10, 10)
        expected_grad[4:6] = 4
        self.assertEqual(x.grad, expected_grad)

        with torch.no_grad():
            x.grad.zero_()
        grad_output = torch.randn(2, 10)
        outputs = x.chunk(5)
        outputs[0].backward(grad_output)
        expected_grad = torch.zeros(10, 10)
        expected_grad[:2] = grad_output
        self.assertEqual(x.grad, expected_grad)

    def _test_sparse_gather(self, size_x, size_ind, dim):
        x = torch.randn(size_x, requires_grad=True)
        if len(size_ind) > 0 and len(size_x) > 0:
            ind = torch.randint(x.size(dim), size_ind)
        else:
            ind = torch.zeros(size_ind, dtype=torch.int64)
        out = torch.gather(x, dim, ind, sparse_grad=False)
        grad = torch.rand_like(out)
        out.backward(grad)
        grad_dense = x.grad.clone()
        x.grad = None
        out = torch.gather(x, dim, ind, sparse_grad=True)
        out.backward(grad)
        self.assertEqual(grad_dense, x.grad.to_dense())

    def test_sparse_gather_dim0(self):
        self._test_sparse_gather((10, 10), (5, 10), 0)

    def test_sparse_gather_dim1(self):
        self._test_sparse_gather((10, 10, 5), (10, 5, 5), 1)

    def test_sparse_gather_dim_neg(self):
        self._test_sparse_gather((10, 10, 5), (10, 10, 2), -1)

    def test_sparse_gather_ind_scalar(self):
        self._test_sparse_gather((10,), (), 0)

    def test_sparse_gather_x_scalar(self):
        self._test_sparse_gather((), (2,), 0)

    def test_sparse_gather_both_scalar(self):
        self._test_sparse_gather((), (), 0)

    def test_gc_in_destructor(self):
        """
        Previously, if a Function destructor triggered a garbage collection,
        the Variable's tp_dealloc handler would get called twice leading to a
        segfault.
        """
        class CollectOnDelete(Function):
            def forward(self, x):
                return x

            def backward(self, grad_output):
                return grad_output

            def __del__(self):
                gc.collect()

        for _ in range(10):
            CollectOnDelete().forward(torch.randn(1, requires_grad=True)).backward()

    # Delete this test when legacy custom autograd functions are deleted.
    def test_naughty_legacy_variable_grad_fn(self):
        class Id(Function):
            def forward(self, x):
                return x

            def backward(self, grad_x):
                return grad_x

        self.assertRaises(RuntimeError, lambda: Variable(torch.zeros(1), _grad_fn=Id()))

    # Delete this test when legacy custom autograd functions are deleted.
    def test_naughty_legacy_function_backward_before_forward(self):
        class Id(Function):
            def forward(self, x):
                return x

            def backward(self, grad_x):
                return grad_x

        f = Id()
        self.assertRaises(RuntimeError, lambda: f._do_backward((torch.zeros(0), ), False))

    # Delete this test when legacy custom autograd functions are deleted.
    def test_naughty_legacy_function_early_access(self):
        class Id(Function):
            def forward(self, x):
                return x

            def backward(self, grad_x):
                return grad_x

        f = Id()
        # A legacy autograd function is not fully initialized until you actually
        # apply it.  That means a lot of accessors on them don't actually work.
        # Test that we properly error in this case.
        self.assertRaises(RuntimeError, lambda: f.register_hook(lambda x, y: None))
        self.assertRaises(RuntimeError, lambda: f.next_functions)
        self.assertRaises(RuntimeError, lambda: f.metadata)

    @unittest.expectedFailure
    def test_naughty_anomaly_access(self):
        class MyFunction(Function):
            @staticmethod
            def forward(ctx, x):
                return x

            @staticmethod
            def backward(ctx, g):
                return g

        x = torch.zeros(1, requires_grad=True)
        y = MyFunction.apply(x)
        y.backward()
        y.grad_fn.metadata
        g = y.grad_fn
        del y
        g.metadata  # this currently fails, but shouldn't

    def test_naughty_autograd_function_stashing_ctx(self):
        saved_ctx = []

        class Id(Function):
            @staticmethod
            def forward(ctx, x):
                ctx.save_for_backward(x)
                return x

            @staticmethod
            def backward(ctx, grad_x):
                saved_ctx.append(ctx)
                return ctx.saved_tensors

        p = torch.zeros(1, requires_grad=True)
        loss = Id.apply(p)
        loss.backward(retain_graph=True)
        del loss
        # At this point in time, it complains that the graph has been freed
        # (which indeed true, although a somewhat indirect way of stating the
        # problem).
        self.assertRaises(RuntimeError, lambda: saved_ctx[0].saved_tensors)

    def test_custom_autograd_repeated_grad_grad(self):
        # This test failed the equality check in PR #22983; it's an interesting
        # and different test case worth enshrining.  mult1 is not testing
        # anything that interesting, but mult2 is the interesting case.

        def mult1(x):
            return x.prod(dim=-1).prod(dim=-1)

        class Mult(torch.autograd.Function):
            @staticmethod
            def forward(ctx, x):
                y = mult1(x)
                ctx.save_for_backward(x, y)
                return y

            @staticmethod
            def backward(ctx, grad_output):
                x, y = ctx.saved_tensors
                return (grad_output * y)[:, None, None] / x

        mult2 = Mult.apply

        def check_gradgrad_repeated(x, y):
            gy, = torch.autograd.grad(y[0], x, create_graph=True)
            ggy_1, = torch.autograd.grad(gy[0, 0, 0], x, retain_graph=True)
            gy, = torch.autograd.grad(y[0], x, create_graph=True)
            ggy_2, = torch.autograd.grad(gy[0, 0, 0], x, retain_graph=True)
            self.assertEqual(ggy_1[0, 0, 1], ggy_2[0, 0, 1])

        x = torch.ones(2, 4, 4).requires_grad_()
        check_gradgrad_repeated(x, mult1(x))
        check_gradgrad_repeated(x, mult2(x))

    def test_custom_autograd_no_early_free(self):
        # This test failed complaining that buffers had already been freed
        # prior to #22983.  Also pretty interesting test case.
        class Double(torch.autograd.Function):
            @staticmethod
            def forward(ctx, x):
                y = x ** 2
                ctx.save_for_backward(x, y)
                return y

            @staticmethod
            def backward(ctx, grad_output):
                x, _ = ctx.saved_tensors
                return grad_output * 2 * x

        # this is equivalent, but uses the output of .forward() in .backward()
        class Double2(Double):
            @staticmethod
            def backward(ctx, grad_output):
                x, y = ctx.saved_tensors
                return grad_output * 2 * y / x

        double = Double.apply
        double2 = Double2.apply

        x = torch.tensor(2).double().requires_grad_()

        self.assertTrue(torch.autograd.gradcheck(double, x))
        self.assertTrue(torch.autograd.gradgradcheck(double, x))
        self.assertTrue(torch.autograd.gradcheck(double2, x))
        self.assertTrue(torch.autograd.gradgradcheck(double2, x))

        y = double(x)
        torch.autograd.grad(y, x, create_graph=True)
        torch.autograd.grad(y, x)

        y = double2(x)
        torch.autograd.grad(y, x, create_graph=True)
        torch.autograd.grad(y, x)  # should not error!

    def test_detach(self):
        x = torch.randn(10, 10, requires_grad=True)
        y = x + 2
        y = y.detach()
        z = y * 4 + 2
        self.assertFalse(y.requires_grad)
        self.assertFalse(z.requires_grad)

        x = torch.randn(10, 10, requires_grad=True)
        y = x * 2
        y = y.detach()
        self.assertFalse(y.requires_grad)
        self.assertIsNone(y.grad_fn)
        z = x + y
        z.sum().backward()
        # This is an incorrect gradient, but we assume that's what the user
        # wanted. detach() is an advanced option.
        self.assertEqual(x.grad, torch.ones(10, 10))

        # in-place detach
        x = torch.randn(10, 10, requires_grad=True)
        y = torch.randn(10, 10, requires_grad=True)
        a = x * 2
        (y + a).sum().backward(retain_graph=True)
        a.detach_()
        self.assertFalse(a.requires_grad)
        (y + a).sum().backward()  # this won't backprop to x
        self.assertEqual(x.grad, torch.ones(10, 10) * 2)
        self.assertEqual(y.grad, torch.ones(10, 10) * 2)

        # in-place deatch on a view raises an exception
        view = x.narrow(0, 1, 4)
        self.assertRaisesRegex(RuntimeError, 'view', lambda: view.detach_())

    def test_detach_base(self):
        "detaching base does not detach view"
        x = torch.randn(10, 10, requires_grad=True)
        view = x.narrow(0, 1, 4)
        x.detach_()
        self.assertFalse(x.requires_grad)
        self.assertTrue(view.requires_grad)
        self.assertIsNotNone(view.grad_fn)
        self.assertIs(view._base, x)

    def _test_type_conversion_backward(self, t, ):
        fvar = Variable(t(torch.randn(5, 5).float()), requires_grad=True)
        fvar.double().sum().backward()
        self.assertEqual(fvar.grad, torch.ones_like(fvar))
        self.assertEqual(type(fvar.grad), type(fvar))
        dvar = Variable(t(torch.randn(5, 5).double()), requires_grad=True)
        dvar.float().sum().backward()
        self.assertEqual(dvar.grad, torch.ones_like(dvar))
        self.assertEqual(type(dvar.grad), type(dvar))

    def test_type_conversions(self):
        x = torch.randn(5, 5)
        self.assertIsInstance(x.float(), torch.FloatTensor)
        self.assertIsInstance(x.int(), torch.IntTensor)
        if torch.cuda.is_available():
            self.assertIsInstance(x.float().cuda(), torch.cuda.FloatTensor)
            self.assertIsInstance(x.int().cuda(), torch.cuda.IntTensor)
            self.assertIsInstance(x.int().cuda().cpu(), torch.IntTensor)
            if torch.cuda.device_count() >= 2:
                x2 = x.float().cuda(1)
                self.assertIsInstance(x2, torch.cuda.FloatTensor)
                self.assertIs(x2.get_device(), 1)
                x2 = x.float().cuda()
                self.assertIsInstance(x2, torch.cuda.FloatTensor)
                self.assertIs(x2.get_device(), 0)
                x2 = x2.cuda(1)
                self.assertIsInstance(x2, torch.cuda.FloatTensor)
                self.assertIs(x2.get_device(), 1)
                y = Variable(torch.randn(5).cuda(1), requires_grad=True)
                y.cpu().sum().backward()
                self.assertIs(y.grad.get_device(), 1)
                self.assertIs(y.long().get_device(), 1)

        for t in [torch.DoubleTensor, torch.FloatTensor, torch.IntTensor, torch.ByteTensor]:
            for y_var in (True, False):
                y = torch.randint(5, (5, 5), dtype=t.dtype)
                y = Variable(y) if y_var else y
                self.assertIsInstance(x.type(t), t)
                self.assertIsInstance(x.type_as(y), t)
                # TODO: t.dtype should work
                t_dtype = t().dtype
                self.assertIsInstance(x.type(t_dtype), t)
                self.assertIs(t_dtype, x.type(t_dtype).dtype)
                self.assertEqual(y.data_ptr(), y.type(t).data_ptr())
                if torch.cuda.is_available():
                    for x_cuda in (True, False):
                        for y_cuda in (True, False):
                            x_c = x.cuda() if x_cuda else x
                            y_c = y.cuda() if y_cuda else y
                            _, y_type = y_c.type().rsplit('.', 1)
                            y_typestr = ('torch.cuda.' if y_cuda else 'torch.') + y_type
                            self.assertEqual(y_c.type(), x_c.type(y_typestr).type())
                            self.assertIs(y_c.dtype, x_c.type(y_c.dtype).dtype)
                            self.assertEqual(y_c.data_ptr(), y_c.cuda().data_ptr() if y_cuda else y_c.data_ptr())

        self._test_type_conversion_backward(lambda x: x)
        if torch.cuda.is_available():
            self._test_type_conversion_backward(lambda x: x.cuda())
            if torch.cuda.device_count() >= 2:
                # one of these has to be the non-default device
                self._test_type_conversion_backward(lambda x: x.cuda(0))
                self._test_type_conversion_backward(lambda x: x.cuda(1))

    def test_isolated_node(self):
        x = torch.randn(5, 5, requires_grad=True)
        y = torch.randn(5, 5, requires_grad=True)

        a = x + y
        b = torch.max(a, 1, True)[1].repeat(1, 5).double()
        o = (b + a).sum()
        o.backward()

    def test_shape(self):
        x = torch.randn(3, 4)
        self.assertEqual(2, len(x.shape))
        self.assertEqual(x.shape[0], 3)
        self.assertEqual(x.shape[1], 4)

    def test_numpy_requires_grad(self):
        x = torch.randn(2, 2, requires_grad=True)
        err_msg_outputs = r"Can't call numpy\(\) on Tensor that requires grad. Use tensor.detach\(\).numpy\(\) instead."
        with self.assertRaisesRegex(RuntimeError, err_msg_outputs):
            x.numpy()

        with torch.no_grad():
            x.numpy()

        x = torch.randn(2, 2)
        x.numpy()

        with torch.no_grad():
            x.numpy()

    def test_return_leaf(self):
        class Identity(Function):
            @staticmethod
            def forward(ctx, a, b):
                return a, a + b

            @staticmethod
            def backward(ctx, grad_a, grad_b):
                return grad_a + grad_b, grad_b

        hook_called = [False]
        x = torch.randn(5, 5, requires_grad=True)
        y = torch.randn(5, 5, requires_grad=True)

        q, p = Identity.apply(x, y)

        # Make sure hooks only receive grad from usage of q, not x.
        def hook(grad):
            hook_called[0] = True
            self.assertEqual(grad, torch.ones(5, 5))

        q.register_hook(hook)
        (q + p + x).sum().backward()
        self.assertEqual(x.grad, torch.ones(5, 5) * 3)
        self.assertEqual(y.grad, torch.ones(5, 5))
        self.assertTrue(hook_called[0])

    def test_return_leaf_inplace(self):
        class Inplace(InplaceFunction):
            @staticmethod
            def forward(ctx, a, b):
                ctx.mark_dirty(a)
                return a.add_(b), b + 2

            @staticmethod
            def backward(ctx, grad_a, grad_b):
                return grad_a, grad_a + grad_b

        x = torch.randn(5, 5)
        y = torch.randn(5, 5, requires_grad=True)

        fn = Inplace(True)
        q, p = fn.apply(x, y)
        self.assertIs(q, x)
        self.assertIs(q.grad_fn.__class__, fn._backward_cls)
        self.assertTrue(q.requires_grad)
        q.sum().backward()
        self.assertEqual(y.grad, torch.ones(5, 5))

    def test_leaf_assignment(self):
        x = torch.randn(5, 5)
        y = torch.randn(5, requires_grad=True)
        z = torch.randn(5, requires_grad=True)

        x[0] = y
        x[1] = 2 * z
        self.assertTrue(x.requires_grad)
        self.assertIsNot(x.grad_fn, None)
        x.sum().backward()
        self.assertEqual(y.grad, torch.ones(5))
        self.assertEqual(z.grad, torch.ones(5) * 2)

    def test_no_grad_assignment(self):
        x = torch.randn(5, 5, requires_grad=True)
        y = torch.randn(5)
        with torch.no_grad():
            x[0] = y

        self.assertTrue(x.requires_grad)
        self.assertIsNone(x.grad_fn)

    def test_no_grad_modifies_version(self):
        x = torch.randn(5, requires_grad=True)
        y = torch.randn(5, requires_grad=True)
        z = (x * y).sum()
        with torch.no_grad():
            x *= 2
        self.assertRaisesRegex(RuntimeError, 'modified by an inplace operation',
                               lambda: z.backward())

    def test_no_grad_input(self):
        class MyFunction(Function):
            @staticmethod
            def forward(self, x):
                return x

            @staticmethod
            def backward(self, grad_output):
                return grad_output

        x = torch.randn(5, requires_grad=True)
        with torch.no_grad():
            y = MyFunction.apply(x)

        self.assertTrue(x.requires_grad)
        self.assertIsNone(y.grad_fn)

    def test_backward_copy(self):
        # This tests checks backward engine for a very subtle bug that appreared
        # in one of the initial versions of autograd. Gradients tensors were
        # simply stored in lists while the function waited for all its gradients
        # to be computed. However, sometimes an output was used multiple times,
        # so the gradients needed to be summed. Engine used to keep a need_copy
        # set of tensors that will need a clone upon next addition and removed
        # them from the set as soon as the clone was performed. However, this
        # could lead to incorrect results if the same gradient tensor was
        # buffered in three places in the graph:
        # 1. When accumulating gradients in one of these places it was cloned
        #    and removed from need_copy set.
        # 2. When accumulating in second place, it wasn't in the need_copy set,
        #    so the gradients were simply accumulated in-place (which already
        #    modified the grad in 3rd place)
        # 3. When accumulating in the third place, it wasn't in the need_copy set
        #    as well, so the incoming gradient was summed in-place, yielding
        #    incorrect results in all functions, except the first one.
        x = torch.ones(5, 5, requires_grad=True)
        y = torch.ones(5, 5, requires_grad=True)
        # Simulate that we're in the middle of the graph
        a = x + 2
        b = y + 2
        c = x + 2
        # This op will just return grad_output two times in backward
        add1 = a + b
        add2 = add1 + c
        # Simulate a long branch, so grad_output will get buffered.
        for _ in range(4):
            a = a * 2
            b = b * 2
            c = c * 2
        branch = a + b + c
        out = add2 + branch
        # expected gradients are:
        # for x: 34 (16 from final a, 16 from final c, 2 from add2)
        # for y: 17 (16 from final b, 1 from add2)
        grad_output = torch.ones(5, 5)
        out.backward(grad_output)
        self.assertEqual(x.grad, torch.ones(5, 5) * 34)
        self.assertEqual(y.grad, torch.ones(5, 5) * 17)

    def test_save_none_for_backward(self):
        test_case = self

        class MyFn(Function):
            @staticmethod
            def forward(ctx, input):
                ctx.save_for_backward(None, input, None)
                return input * input

            @staticmethod
            def backward(ctx, grad_output):
                n1, input, n2 = ctx.saved_tensors
                test_case.assertIsNone(n1)
                test_case.assertIsNone(n2)
                return 2 * input * grad_output

        x = torch.randn(5, 5, requires_grad=True)
        y = MyFn.apply(x)
        y.sum().backward()
        self.assertEqual(x.grad, 2 * x)

    def test_too_many_grads(self):
        class MyFn(Function):
            @staticmethod
            def forward(ctx, input):
                return input

            @staticmethod
            def backward(ctx, grad_output):
                return grad_output, None, None

        x = torch.randn(5, 5, requires_grad=True)
        y = MyFn.apply(x)
        y.sum().backward()
        self.assertEqual(x.grad, torch.ones_like(x))

    def test_pickle(self):
        x = torch.randn(10, 10, requires_grad=True)
        y = torch.randn(10, 10, requires_grad=False)

        def assert_strict_equal(var1, var2):
            self.assertEqual(var1, var2)
            self.assertEqual(var1.requires_grad, var2.requires_grad)

        serialized = [pickle.dumps([x, y], protocol=p) for p in range(3)]
        for dump in serialized:
            xc, yc = pickle.loads(dump)
            assert_strict_equal(xc, x)
            assert_strict_equal(yc, y)

    def test_dep_nograd(self):
        class F1(Function):
            @staticmethod
            def forward(ctx, input):
                out = torch.randn(input.size())
                ctx.mark_non_differentiable(out)
                return input, out

            @staticmethod
            def backward(ctx, grad_output, ignored):
                return grad_output

        class F2(Function):
            @staticmethod
            def forward(ctx, input, ignored):
                return input

            @staticmethod
            def backward(ctx, grad_output):
                return grad_output, None

        x = torch.randn(5, requires_grad=True)
        a, b = F1.apply(x)
        b = b + 1  # separate F1 from F2 by another op
        self.assertTrue(a.requires_grad)
        self.assertFalse(b.requires_grad)
        c = F2.apply(a, b)
        c.backward(torch.ones(c.size()))
        self.assertEqual(x.grad, torch.ones(x.size()))

    def test_set_grad_enabled(self):
        x = torch.tensor([1.], requires_grad=True)
        with torch.set_grad_enabled(False):
            y = x * 2
        self.assertFalse(y.requires_grad)
        with torch.set_grad_enabled(True):
            y = x * 2
        self.assertTrue(y.requires_grad)
        with torch.set_grad_enabled(False):
            torch.set_grad_enabled(True)
            y = x * 2
        self.assertTrue(y.requires_grad)

    def test_simple_reentrant(self):
        y_data = torch.randn(2, 2)

        class Reenter(Function):
            @staticmethod
            def forward(ctx, x):
                with torch.enable_grad():
                    ctx.x = Variable(x, requires_grad=True)
                    ctx.y = Variable(y_data, requires_grad=True)
                    ctx.output_var = ctx.x * ctx.y
                return ctx.output_var.detach()

            @staticmethod
            def backward(ctx, grad_output):
                with torch.enable_grad():
                    ctx.output_var.sum().backward()
                return ctx.x.grad * grad_output

        # Reentrant starts on CPU thread, finishs on GPU thread
        x = torch.randn(2, 2, requires_grad=True)
        out = Reenter.apply(x)
        out.sum().backward()
        self.assertEqual(x.grad, y_data)

    def test_reentrant_child_error(self):
        # Parent graph.
        a = torch.rand(3, 3, requires_grad=True)
        c = a * a

        # Reentrant child graph.
        b = torch.rand(3, 3, requires_grad=True)
        e = b * b
        f = TestAutograd.SimulateBackwardError.apply(e)
        reentrant_root = f.sum()

        class ReentrantFunc(Function):

            @staticmethod
            def forward(ctx, inp):
                return inp.clone()

            @staticmethod
            def backward(ctx, grad):
                # Reentrant backward in child will throw an error.
                reentrant_root.backward()
                return grad

        d = ReentrantFunc.apply(c)
        with self.assertRaisesRegex(Exception, 'Simulate error'):
            d.sum().backward()

    def test_broadcast_tensors(self):
        f_args_variable = (torch.randn(3, requires_grad=True),
                           torch.randn(1, 2, 1, requires_grad=True),
                           torch.randn(1, 1, requires_grad=True),
                           torch.randn(5, 1, 1, requires_grad=True))
        f_args_tensor = deepcopy(unpack_variables(f_args_variable))
        run_functional_checks(self, "test_broadcast_tensors", "broadcast",
                              lambda a, b, c, d: torch.broadcast_tensors(a, b, c, d),
                              True, f_args_variable, f_args_tensor)

    def test_block_diag(self):
        f_args_variable = (torch.randn(1, S, requires_grad=True),
                           torch.randn(2, S, requires_grad=True),
                           torch.randn(3, S, requires_grad=True))
        f_args_tensor = deepcopy(unpack_variables(f_args_variable))
        run_functional_checks(self, "test_block_diag", "block_diag",
                              lambda a, b, c: torch.block_diag(a, b, c),
                              True, f_args_variable, f_args_tensor)

    def test_cat(self):
        f_args_variable = (torch.randn(1, S, S, requires_grad=True),
                           torch.randn(2, S, S, requires_grad=True),
                           torch.randn(3, S, S, requires_grad=True),
                           0)
        f_args_tensor = deepcopy(unpack_variables(f_args_variable))
        run_functional_checks(self, "test_cat", "cat",
                              lambda a, b, c, dim: torch.cat((a, b, c), dim),
                              True, f_args_variable, f_args_tensor)

    def test_cat_negdim_1(self):
        f_args_variable = (torch.randn(S, S, 1, requires_grad=True),
                           torch.randn(S, S, 2, requires_grad=True),
                           torch.randn(S, S, 3, requires_grad=True),
                           -1)
        f_args_tensor = deepcopy(unpack_variables(f_args_variable))
        run_functional_checks(self, "test_cat_negdim_1", "cat",
                              lambda a, b, c, dim: torch.cat((a, b, c), dim),
                              True, f_args_variable, f_args_tensor)

    def test_cat_negdim_2(self):
        f_args_variable = (torch.randn(S, 1, S, requires_grad=True),
                           torch.randn(S, 2, S, requires_grad=True),
                           torch.randn(S, 3, S, requires_grad=True),
                           -2)
        f_args_tensor = deepcopy(unpack_variables(f_args_variable))
        run_functional_checks(self, "test_cat_negdim_2", "cat",
                              lambda a, b, c, dim: torch.cat((a, b, c), dim),
                              True, f_args_variable, f_args_tensor)

    def test_cat_empty_legacy(self):
        f_args_variable = (torch.randn(0, requires_grad=True),
                           torch.randn(S, S, requires_grad=True))
        # gradgradcheck doesn't work, probably because legacy size tracking is wrong somewhere,
        # hence False passed below, but gradcheck checked explicitly.
        f_args_tensor = deepcopy(unpack_variables(f_args_variable))
        run_functional_checks(self, "test_cat_empty_legacy", "cat",
                              lambda a, b: torch.cat((a, b)),
                              False, f_args_variable, f_args_tensor)
        self.assertTrue(gradcheck(lambda a, b: torch.cat((a, b)), f_args_variable, eps=1e-6, atol=PRECISION))

    def test_cat_empty(self):
        f_args_variable = (torch.randn(0, S, requires_grad=True),
                           torch.randn(S, S, requires_grad=True))
        f_args_tensor = deepcopy(unpack_variables(f_args_variable))
        run_functional_checks(self, "test_cat_empty", "cat",
                              lambda a, b: torch.cat((a, b)),
                              True, f_args_variable, f_args_tensor)

    def test_trapz(self):
        f_args_variable = (torch.randn(2, 3, requires_grad=True),
                           torch.tensor([[1.0, 2.0, 5.5], [2.3, 0.5, 6.2]], requires_grad=True))
        f_args_tensor = deepcopy(unpack_variables(f_args_variable))
        run_functional_checks(self, "test_trapz", "trapz",
                              lambda y, x: torch.trapz(y, x),
                              True, f_args_variable, f_args_tensor)


    def test_var_mean_differentiable(self):
        dim = [2, 4]
        keepdim = False
        input1 = torch.randn(3, 4, 5, 6, 2, 3, requires_grad=True)
        input2 = deepcopy(input1)
        var1, mean1 = torch.var_mean(input1, dim=dim, keepdim=keepdim)
        var2 = input2.var(dim=dim, keepdim=keepdim)
        mean2 = input2.mean(dim=dim, keepdim=keepdim)
        grad = torch.randn(3, 4, 6, 3, requires_grad=True)

        r1 = var1 * var1 * mean1 * mean1
        r2 = var2 * var2 * mean2 * mean2
        self.assertTrue(torch.allclose(r1, r2, rtol=0.01, atol=0.0))

        torch.autograd.backward(r1, grad)
        torch.autograd.backward(r2, grad)
        self.assertTrue(torch.allclose(input1.grad, input2.grad, rtol=0.01, atol=0.0))

    @skipIfNoLapack
    def test_cholesky(self):
        def func(root, upper):
            x = 0.5 * (root + root.transpose(-1, -2).conj())
            return torch.cholesky(x, upper)

        def run_test(upper, dims, dtype):
            root = torch.rand(*dims, dtype=dtype, requires_grad=True)
            root = root + torch.eye(dims[-1])

            gradcheck(func, [root, upper])
            gradgradcheck(func, [root, upper])

            root = torch.rand(*dims, dtype=dtype)
            root = torch.matmul(root, root.transpose(-1, -2).conj())
            root.requires_grad_()
            chol = root.cholesky().sum().backward()
            self.assertEqual(root.grad, root.grad.transpose(-1, -2).conj())  # Check the gradient is hermitian

        for upper, dims, dtype in product([True, False],
                                          [(3, 3), (4, 3, 2, 2)],
                                          [torch.double, torch.cdouble]):
            run_test(upper, dims, dtype)

    @skipIfNoLapack
    def test_cholesky_solve(self):
        def _test_with_size(A_dims, B_dims, upper):
            root = torch.rand(*A_dims).requires_grad_()
            b = torch.rand(*B_dims).requires_grad_()

            def func(root, b, upper):
                if upper:
                    A = root.triu()
                else:
                    A = root.tril()
                return torch.cholesky_solve(b, A, upper)

            gradcheck(func, [root, b, upper])
            gradgradcheck(func, [root, b, upper])

        for (a_size, b_size), upper in product([((3, 3), (3, 4)), ((3, 3), (3, 2)),
                                                ((2, 3, 3), (2, 3, 4)), ((2, 3, 3), (2, 3, 2))],
                                               [True, False]):
            _test_with_size(a_size, b_size, upper)

    @skipIfNoLapack
    def test_eig(self):
        def func(B):
            return torch.eig(B, eigenvectors=True)

        def func_eigvals(B):
            return torch.eig(B, eigenvectors=True)[0]

        def func_eigvecs(B):
            return torch.eig(B, eigenvectors=True)[1]

        def run_test(dims):
            # The backward operation for eig only works for real eigenvalues,
            # so the matrix should be B = U^{-1}*A*U where A is a random
            # symmetric matrix and U is a random full-rank matrix.
            # Slight change to the matrix should not make the eigenvalues
            # complex, so we apply requires_grad_ to B, not A and U

            A = random_symmetric_matrix(dims[-1], *dims[:-2])
            U = torch.rand(*dims)
            Uinv = torch.inverse(U)
            B = torch.matmul(Uinv, torch.matmul(A, U)).requires_grad_()

            gradcheck(func, [B])
            gradgradcheck(func, [B])
            gradcheck(func_eigvals, [B])
            gradgradcheck(func_eigvals, [B])
            gradcheck(func_eigvecs, [B])
            gradgradcheck(func_eigvecs, [B])

        for dims in [(3, 3), (5, 5)]:
            run_test(dims)

    @skipIfNoLapack
    def test_symeig(self):
        def func(root, upper):
            x = 0.5 * (root + root.transpose(-2, -1))
            return torch.symeig(x, eigenvectors=True, upper=upper)

        def run_test(upper, dims):
            root = torch.rand(*dims, requires_grad=True)

            gradcheck(func, [root, upper])
            gradgradcheck(func, [root, upper])

            root = random_symmetric_matrix(dims[-1], *dims[:-2]).requires_grad_()
            w, v = root.symeig(eigenvectors=True)
            (w.sum() + v.sum()).backward()
            self.assertEqual(root.grad, root.grad.transpose(-1, -2))  # Check the gradient is symmetric

        for upper, dims in product([True, False], [(3, 3), (5, 3, 3), (4, 3, 2, 2)]):
            run_test(upper, dims)

    @slowTest
    @skipIfNoLapack
    def test_lobpcg(self):

        def func(k, A, largest=True, B=None):
            X_shape = list(A.shape)
            X_shape[-1] = k
            X = torch.eye(A.size(-2), k, dtype=A.dtype, device=A.device)
            if A.dim() > 2:
                X = X.expand(X_shape)

            D, U = torch.lobpcg(A=A, k=k, B=B, X=X)

            # LOBPCG uses a random initial eigenspace approximation
            # if parameter `X` is not provided.
            # This may cause a non-deterministic behavior
            # when it comes to the sign of an eigenvector
            # (note if v is an eigenvector, so is -v),
            # hence we eliminate this non-determinism
            # by making sure that each column of U
            # gets multiplied by the sign of its max (in absolute value) element.
            # Also, gradcheck changes the content of the input by +/- eps (default to 1e-06)
            # to compute the numerical gradient which can also cause the signs to flip.
            _, idx = U.abs().max(-2, keepdim=True)
            sign = U.gather(-2, idx).sign()
            U = U * sign
            return D, U

        def run_symeig_test(k, sizes, largest=True):
            A = torch.rand(*sizes).double()
            A = A.matmul(A.transpose(-1, -2)) / 10
            A.requires_grad_(True)

            gradcheck(lambda A: func(k, A, largest), A)

            # Custom gradient vectors for better stability due to some
            # non-determinism in the lobpcg's forward.
            # Note it is not required if symeig is in forward instead (tested).
            D_grad = torch.rand(*A.shape[:-2], k) / 100
            U_grad = torch.rand(*A.shape[:-1], k) / 100
            gradgradcheck(lambda A: func(k, A, largest), A, [D_grad, U_grad], atol=1e-4)

            # check whether A.grad is symmetric
            A = A.detach().requires_grad_(True)
            D, U = func(k, A, largest)
            (D.sum() + U.sum()).backward()
            self.assertEqual(A.grad, A.grad.transpose(-1, -2))

        # the tests below take about 1-2 minutes to finish,
        # but we want to be extra sure that the backward is correct.
        for largest in [True, False]:
            run_symeig_test(1, (6, 6), largest=largest)
            run_symeig_test(1, (2, 6, 6), largest=largest)
            run_symeig_test(1, (2, 2, 6, 6), largest=largest)
            run_symeig_test(2, (6, 6), largest=largest)
            run_symeig_test(2, (2, 6, 6), largest=largest)
            run_symeig_test(2, (2, 2, 6, 6), largest=largest)
            run_symeig_test(3, (9, 9), largest=largest)
            run_symeig_test(3, (2, 9, 9), largest=largest)
            run_symeig_test(3, (2, 2, 9, 9), largest=largest)

    @skipIfNoLapack
    def test_cholesky_inverse(self):
        def _test_with_size(upper, dims):
            # We require to create a Cholesky factor which requires that the diagonal elements are positive.
            # Initializing too small values for the diagonal elements could cause issues when being perturbed
            # to obtain the numerical Jacobian, thereby leading to inconsistent gradcheck
            A = torch.randn(*dims)
            A.diagonal().uniform_(0.1, 5.0)
            A.requires_grad_()

            def func(A, upper):
                if upper:
                    root = A.triu()
                else:
                    root = A.tril()
                return torch.cholesky_inverse(root, upper)

            gradcheck(func, [A, upper])
            gradgradcheck(func, [A, upper])

        for upper, dims in product([True, False], [(3, 3), (5, 5)]):
            _test_with_size(upper, dims)

    @skipIfNoLapack
    def test_triangular_solve(self):
        def run_test(A_dims, B_dims, dtype):
            A = torch.rand(*A_dims, dtype=dtype).requires_grad_()
            b = torch.rand(*B_dims, dtype=dtype).requires_grad_()

            for upper, transpose, unitriangular in product((True, False), repeat=3):
                def func(A, b):
                    return torch.triangular_solve(b, A, upper, transpose, unitriangular)

                gradcheck(func, [A, b])
                gradgradcheck(func, [A, b])

        for dtype in (torch.double, torch.cdouble):
            run_test((3, 3), (3, 4), dtype)
            run_test((3, 3), (3, 2), dtype)
            run_test((2, 3, 3), (2, 3, 4), dtype)
            run_test((2, 3, 3), (2, 3, 2), dtype)

    @unittest.skipIf(not TEST_MKL, "PyTorch is built without MKL support")
    def test_fft_ifft_rfft_irfft(self):
        def _test_complex(sizes, signal_ndim):
            x = torch.randn(sizes, requires_grad=True, dtype=torch.double)

            for normalized in (True, False):
                def fft(x):
                    return x.fft(signal_ndim, normalized=normalized)

                gradcheck(fft, [x])
                gradgradcheck(fft, [x], gen_non_contig_grad_outputs=True)

                def ifft(fx):
                    return fx.ifft(signal_ndim, normalized=normalized)

                # Use output of fft(x) for inverse fft, due to symmetry requirements
                fx = fft(x).detach()
                fx.requires_grad = True
                gradcheck(ifft, [fx])
                gradgradcheck(ifft, [fx], gen_non_contig_grad_outputs=True)

        def _test_real(sizes, signal_ndim):
            x = torch.randn(sizes, requires_grad=True, dtype=torch.double)
            if x.dim() == signal_ndim:
                start_dim = 0
            else:
                start_dim = 1
            signal_sizes = x.size()[start_dim:start_dim + signal_ndim]

            for normalized, onesided in product((True, False), repeat=2):
                def rfft(x):
                    return x.rfft(signal_ndim, normalized=normalized, onesided=onesided)

                gradcheck(rfft, [x])
                gradgradcheck(rfft, [x], gen_non_contig_grad_outputs=True)

                # Generally speaking, irfft itself won't and can't pass the
                # current gradcheck as it assumes the input follows conjugate
                # symmetry, an requirement that is never true with our point
                # numerical Jacobian estimate. Without input symmtry, irfft's
                # behavior is undefined.
                #
                # Even onesided results can't remove all redundancy. For
                # example, consider the .select(last_signal_dim, 0) slice.
                # It is entirely represented in the onesided results (except
                # for 1D), and will be reflected onto itself!
                #
                # So only 1D onesided irfft should pass grad check as it is
                # guaranteed that the input has no symmetrical values.
                #
                # In other cases, we test a function that first uses rfft to
                # generate a tensor that follows the conjugate symmetry irfft
                # expects, and then feeds it into irfft. Since rfft is already
                # tested above, we thereby verify the correctness of irfft.
                if signal_ndim == 1 and onesided:
                    def irfft(fx):
                        return fx.irfft(signal_ndim, normalized=normalized,
                                        onesided=onesided, signal_sizes=signal_sizes)

                    # Use output of rfft(x) for inverse rfft, due to symmetry requirements
                    fx = rfft(x).detach()
                    fx.requires_grad = True
                    gradcheck(irfft, [fx])
                    gradgradcheck(irfft, [fx], gen_non_contig_grad_outputs=True)
                else:
                    # Test this function: f(x) = ifft(rfft(x) + rfft(z)), where
                    # z is some fixed tensor of same size as x. rfft(z) term is
                    # needed because otherwise f becomes identity.
                    z = torch.randn(sizes, dtype=torch.double)
                    fz = z.rfft(signal_ndim, normalized=normalized, onesided=onesided)

                    def rfft_irfft(x):
                        fx = x.rfft(signal_ndim, normalized=normalized, onesided=onesided)
                        y = fx + fz
                        return y.irfft(signal_ndim, normalized=normalized,
                                       onesided=onesided, signal_sizes=signal_sizes)

                    gradcheck(rfft_irfft, [x])
                    gradgradcheck(rfft_irfft, [x], gen_non_contig_grad_outputs=True)

        _test_real((2, 10), 1)
        _test_real((2, 3, 4), 2)
        _test_real((2, 3, 4, 3), 3)

        _test_complex((2, 2, 10, 2), 1)
        _test_complex((1, 2, 3, 4, 2), 2)
        _test_complex((2, 1, 3, 4, 3, 2), 3)

    def test_gradcheck_fail_when_no_differentiable_outputs_and_num_grad_not_zero(self):
        def autograd_fn(input):
            output = torch.detach(input)
            self.assertFalse(output.requires_grad)
            return output

        f_args_variable = torch.ones(S, S, requires_grad=True)
        self.assertRaisesRegex(RuntimeError, 'Numerical gradient for function expected to be zero',
                               lambda: gradcheck(autograd_fn, f_args_variable, eps=1e-6, atol=PRECISION))

    def test_variable_traverse(self):
        def get_out_and_unrefed_cycle():
            inp = torch.randn(10, requires_grad=True)
            tmp = inp.view(10, 1)
            out = tmp.view(10)

            # Create a reference cycle that contains an
            # intermediary Variable in the graph
            my_list = []
            my_list.append(tmp)
            my_list.append(my_list)

            return out

        out = get_out_and_unrefed_cycle()
        gc.collect()
        # This will segfault if things have been erroneously released
        out.backward(torch.randn(out.size()))

    def test_norm_subgradient(self):
        def run_test(input_size, norm_deg):
            input = torch.zeros(*input_size, requires_grad=True)
            input.norm(norm_deg).backward()
            self.assertEqual(input.grad.abs().sum(), 0)

        run_test((10,), 2)
        run_test((10, 10), 2)
        run_test((10,), 3)
        run_test((10,), 1)
        run_test((10,), 1.5)

    def test_pow_zero_tensor_gradient(self):
        def run_test(input_size, exponent):
            input = torch.zeros(*input_size, requires_grad=True)
            input.pow(exponent).sum().backward()
            self.assertEqual(input.grad.abs().sum(), 0)

        run_test((10,), torch.zeros(10))
        run_test((10, 10), torch.zeros(10, 10))
        run_test((10,), 0)

    def test_pow_scalar_base(self):
        a = torch.arange(1, 13, dtype=torch.double).view(3, 4).requires_grad_()
        gradcheck(lambda a: torch.pow(2, a), (a,))

    @skipIfNoLapack
    def test_pinverse(self):
        # Why is pinverse tested this way, and not ordinarily as other linear algebra methods?
        # 1. Pseudo-inverses are not generally continuous, which means that they are not differentiable
        # 2. Derivatives for pseudo-inverses exist typically for constant rank (Golub et al, 1973)
        # 3. This method creates two orthogonal matrices, and a constructs a test case with large
        #    singular values (given by x to the function).
        # 4. This will ensure that small perturbations don't affect the rank of matrix, in which case
        #    a derivative exists.
        # 5. This test exists since pinverse is implemented using SVD, and is hence a backpropable method
        m, n = 5, 10
        U = torch.randn(n, m).qr()[0].t()  # Orthogonal with dimensions m x n
        V = torch.randn(n, m).qr()[0].t()  # Orthogonal with dimensions m x n

        def func(x):
            S = torch.cat([x, torch.zeros(n - m)], 0)
            M = U.mm(torch.diag(S)).mm(V.t())
            return M.pinverse()

        gradcheck(func, [torch.rand(m).add_(1).requires_grad_()])
        gradcheck(func, [torch.rand(m).add_(10).requires_grad_()])
        gradgradcheck(func, [torch.rand(m).add_(1).requires_grad_()])
        gradgradcheck(func, [torch.rand(m).add_(10).requires_grad_()])

    def test_chain_matmul(self):
        def gen_matrices(p):
            matrices = []
            for (pi, pi_1) in zip(p[:-1], p[1:]):
                matrices.append(torch.randn(pi, pi_1).requires_grad_())
            return matrices

        gradcheck(torch.chain_matmul, gen_matrices([5, 10, 15, 5]))
        gradcheck(torch.chain_matmul, gen_matrices([3, 5, 2, 6]))
        gradcheck(torch.chain_matmul, gen_matrices([6, 2, 4, 8, 10]))
        gradgradcheck(torch.chain_matmul, gen_matrices([5, 10, 15, 5]))
        gradgradcheck(torch.chain_matmul, gen_matrices([3, 5, 2, 6]))
        gradgradcheck(torch.chain_matmul, gen_matrices([6, 2, 4, 8, 10]))

    @unittest.skipIf(IS_WINDOWS, """File open permission error on Windows,
            https://github.com/pytorch/pytorch/issues/34086""")
    def test_profiler_tracing(self):
        t1, t2 = torch.ones(1), torch.ones(1)
        with torch.autograd.profiler.profile() as prof:
            torch.add(t1, t2)

        with tempfile.NamedTemporaryFile(mode="w+") as f:
            prof.export_chrome_trace(f.name)
            # read the trace and expect valid json
            # if the JSON generated by export_chrome_trace is not valid, this will throw and fail the test.
            json.load(f)

        # Same test but for cuda.
        if not torch.cuda.is_available():
            return

        device = torch.device("cuda:0")
        t1, t2 = torch.ones(1, device=device), torch.ones(1, device=device)
        with torch.autograd.profiler.profile(use_cuda=True) as prof:
            torch.add(t1, t2)

        with tempfile.NamedTemporaryFile(mode="w+") as f:
            prof.export_chrome_trace(f.name)
            # Now validate the json
            json.load(f)

    def test_profiler(self):
        x = torch.randn(10, 10)

        with profile() as p:
            self.assertTrue(torch.autograd._profiler_enabled())
            y = x * 2 + 4

        self.assertFalse(torch.autograd._profiler_enabled())

        last_end = 0
        names = ['aten::mul', 'aten::to', 'aten::empty_strided', 'aten::copy_',
                 'aten::empty', 'aten::add', 'aten::to', 'aten::empty_strided',
                 'aten::copy_', 'aten::empty']
        top_level_names = ['aten::mul', 'aten::add']
        top_level_iter = iter(top_level_names)
        self.assertEqual(len(p.function_events), len(names))
        for info, expected_name in zip(p.function_events, names):
            if info.cpu_interval.start > last_end:
                top_level_name_expected = next(top_level_iter)
                self.assertEqual(info.name, top_level_name_expected)
                last_end = info.cpu_interval.end
            self.assertEqual(info.name, expected_name)

    def test_profiler_seq_nr(self):
        with profile() as p:
            x = torch.randn(10, 10, requires_grad=True)
            y = torch.randn(10, 10, requires_grad=True)
            z = x + y
            s = z.sum()
            s.backward()
        # expecting aten::add, aten::sum to have the sequence numbers,
        # expecting the corresponding backward nodes to have the same numbers
        # as the forward ops
        add_seq_nr = -1
        sum_seq_nr = -1
        found_add = found_sum = False
        found_bwd_add = found_bwd_sum = False
        found_empty = False
        for e in p.function_events:
            if e.name == "aten::add":
                add_seq_nr = e.sequence_nr
                self.assertFalse(found_add)
                found_add = True
            elif e.name == "aten::sum":
                sum_seq_nr = e.sequence_nr
                self.assertFalse(found_sum)
                found_sum = True
            elif "Add" in e.name and "Backward" in e.name:
                self.assertEqual(e.sequence_nr, add_seq_nr)
                self.assertFalse(found_bwd_add)
                found_bwd_add = True
            elif "Sum" in e.name and "Backward" in e.name:
                self.assertEqual(e.sequence_nr, sum_seq_nr)
                self.assertFalse(found_bwd_sum)
                found_bwd_sum = True
            # check that nested ops (e.g. empty) don't have
            # sequence number
            if e.name == "aten::empty":
                self.assertEqual(e.sequence_nr, -1)
                found_empty = True
        self.assertGreaterEqual(add_seq_nr, 0)
        self.assertGreaterEqual(sum_seq_nr, 0)
        self.assertNotEqual(add_seq_nr, sum_seq_nr)
        self.assertTrue(found_add)
        self.assertTrue(found_sum)
        self.assertTrue(found_bwd_add)
        self.assertTrue(found_bwd_sum)
        self.assertTrue(found_empty)

    def test_profiler_unboxed_only(self):
        x = torch.rand(3, 4)

        with torch.autograd.profiler.profile() as prof:
            x.resize_([3, 2])

    def test_profiler_propagation(self):
        def foo(x):
            with record_function("in_foo") as rf:
                return x * 2

        x = torch.rand(3, 4)
        traced_foo = torch.jit.trace(foo, x)

        def bar(x):
            with record_function("in_bar") as rf:
                # we expect that profiler will be able
                # propagate across fork
                fut = torch.jit._fork(traced_foo, x)
                y = torch.jit._wait(fut)
                # note: continuation (and rf's end) can
                # be executed in a different thread
                with record_function("in_bar_after_wait") as rf2:
                    y = y * 2
                return y

        traced_bar = torch.jit.trace(bar, x)

        with profile() as p:
            traced_bar(x)

        found_foo = False
        found_bar = False
        found_bar_after_wait = False
        for info in p.function_events:
            if info.name == "in_foo":
                self.assertFalse(found_foo)
                found_foo = True
            elif info.name == "in_bar":
                self.assertFalse(found_bar)
                found_bar = True
            elif info.name == "in_bar_after_wait":
                self.assertFalse(found_bar_after_wait)
                found_bar_after_wait = True
        self.assertTrue(found_foo)
        self.assertTrue(found_bar)
        self.assertTrue(found_bar_after_wait)

    def test_record_function_callbacks(self):
        x = torch.randn(10, 10)
        with profile() as p:
            with record_function("foo"):
                y = x * 2 + 4

        function_events = p.function_events
        foo_event = [event for event in function_events if "foo" in event.name][0]
        self.assertEqual(foo_event.count, 1)

    def test_profiler_aggregation_fake(self):
        events = EventList()
        id = [0]

        def get_id():
            id[0] = id[0] + 1
            return id[0]

        # [[thread_id, [(start, end, id), ....]], ...]
        # Using list instead of a dict so order is guaranteed for any Python
        # version
        threads = [
            [1, [(0, 1, get_id()), (1, 2, get_id())]],
            [0, [(0, 2, get_id()), (1, 2, get_id()), (1, 3, get_id())]],
        ]
        for thread, ranges in threads:
            for range in ranges:
                assert(len(range) == 3)
                events.append(
                    FunctionEvent(
                        id=range[2],
                        node_id=0,
                        name="",
                        thread=thread,
                        cpu_start=range[0],
                        cpu_end=range[1],
                    )
                )

        events.populate_cpu_children()

        # Note that [1, 3] pushes out [0, 2] first. Then we record [1, 2]
        # as a child of [1, 3]
        res = [[], [], [], [], [4]]

        def get_children_ids(event):
            return [child.id for child in event.cpu_children]

        assert([get_children_ids(event) for event in events] == res)

    def test_profiler_aggregation_table(self):
        """
        Test if the profiling result is aggregated for `str(prof)`

        See: https://github.com/pytorch/pytorch/issues/37500
        """

        x = torch.randn(1024)
        with torch.autograd.profiler.profile() as prof:
            torch.einsum("i->", x)

        prof_str = str(prof)
        prof_table = prof.table()

        self.assertEqual(prof_table, prof_str)

    def test_profiler_function_event_avg(self):
        avg = FunctionEventAvg()
        avg.add(FunctionEvent(id=0, node_id=0, name="foo", thread=0, cpu_start=10, cpu_end=15))
        avg.add(FunctionEvent(id=1, node_id=0, name="foo", thread=0, cpu_start=20, cpu_end=30))
        avg.add(avg)
        self.assertEqual(avg.key, "foo")

        # aggregate stats
        self.assertEqual(avg.count, 4)
        self.assertEqual(avg.cpu_time_total, 30)
        self.assertEqual(avg.self_cpu_time_total, 30)
        self.assertEqual(avg.cuda_time_total, 0)

        # average stats
        self.assertEqual(avg.cpu_time, 7.5)
        self.assertEqual(avg.cuda_time_total, 0)

    def test_profiler_shapes(self):
        print("")
        layer1 = torch.nn.Linear(20, 30)
        layer2 = torch.nn.Linear(30, 40)
        input = torch.randn(128, 20)
        with profile(record_shapes=True) as prof:
            layer2(layer1(input))

        print(prof.function_events)

        top_level_expected_events_and_shapes = [
            (None, [[30, 20]]),
            ('aten::addmm', [[30], [128, 20], [20, 30], [], []]),
            (None, [[40, 30]]),
            ('aten::addmm', [[40], [128, 30], [30, 40], [], []])
        ]

        expected_iter = iter(top_level_expected_events_and_shapes)
        last_end = 0

        for event in prof.function_events:
            if event.cpu_interval.start > last_end:
                name_expected, input_shape_expected = next(expected_iter)
                if name_expected is not None:
                    self.assertEqual(event.name, name_expected)
                self.assertEqual(event.input_shapes, input_shape_expected)
                last_end = event.cpu_interval.end

    def test_profiler_no_cuda(self):
        print("")
        layer = torch.nn.Linear(20, 30)
        x = torch.randn(128, 20)
        with profile(use_cuda=False) as prof:
            layer(x)

        prof_str = str(prof)
        print(prof_str)
        self.assertTrue('cpu' in prof_str.lower())
        self.assertTrue('cuda' not in prof_str.lower())

    def test_profiler_aggregation_lstm(self):
        print("")
        rnn = torch.nn.LSTM(10, 20, 2)
        total_time_s = 0
        with profile(record_shapes=True) as prof:
            for i in range(20):
                input = torch.randn(5, 3, 10)
                h = torch.randn(2, 3, 20)
                c = torch.randn(2, 3, 20)
                start = time.time()
                rnn(input, (h, c))
                end = time.time()
                total_time_s += end - start

        print(prof.table(
            sort_by="self_cpu_time_total", row_limit=10, header="TEST"))
        print(prof.key_averages(group_by_input_shape=True).table(
            sort_by="self_cpu_time_total", row_limit=10))
        print(prof.table(
            sort_by="self_cpu_time_total", row_limit=10, header="TEST", top_level_events_only=True))
        print(prof.key_averages(group_by_input_shape=True).table(
            sort_by="self_cpu_time_total", row_limit=10, top_level_events_only=True))

        total_time_us = total_time_s * 1000.0 * 1000.0  # make it us which is profiler default
        print(
            "Total time based on python measurements: ",
            format_time(total_time_us)
        )
        print(
            "CPU time measurement python side overhead: {:.2f}%".format(
                (total_time_us / prof.self_cpu_time_total - 1.0) * 100.0
            )
        )

        if sys.platform != "win32":
            with tempfile.NamedTemporaryFile() as trace_file:
                prof.export_chrome_trace(trace_file.name)

    def test_memory_profiler(self):
        def run_profiler(tensor_creation_fn, metric):
            # collecting allocs / deallocs
            with profile(profile_memory=True, record_shapes=True) as prof:
                x = None
                with record_function("test_user_scope_alloc"):
                    x = tensor_creation_fn()
                with record_function("test_user_scope_dealloc"):
                    del x
            stats = prof.key_averages(group_by_input_shape=True)
            print(stats.table(sort_by=metric))
            return stats

        def check_metrics(stats, metric, allocs=None, deallocs=None):
            stat_metrics = {}
            for stat in stats:
                stat_metrics[stat.key] = getattr(stat, metric)
            if allocs is not None:
                for alloc_fn in allocs:
                    self.assertTrue(alloc_fn in stat_metrics)
                    self.assertTrue(stat_metrics[alloc_fn] > 0)
            if deallocs is not None:
                for dealloc_fn in deallocs:
                    self.assertTrue(dealloc_fn in stat_metrics)
                    self.assertTrue(stat_metrics[dealloc_fn] < 0)

        def create_cpu_tensor():
            return torch.rand(10, 10)

        def create_cuda_tensor():
            return torch.rand(10, 10).cuda()

        def create_mkldnn_tensor():
            return torch.rand(10, 10, dtype=torch.float32).to_mkldnn()

        print("Running CPU test")
        stats = run_profiler(create_cpu_tensor, "cpu_memory_usage")
        check_metrics(
            stats,
            "cpu_memory_usage",
            allocs=[
                "aten::empty",
                "aten::rand",
                "test_user_scope_alloc",
            ],
            deallocs=[
                "test_user_scope_dealloc",
            ]
        )

        if torch.cuda.is_available():
            create_cuda_tensor()
            print("Running CUDA test")
            stats = run_profiler(create_cuda_tensor, "cuda_memory_usage")
            check_metrics(
                stats,
                "cuda_memory_usage",
                allocs=[
                    "test_user_scope_alloc",
                    "aten::to",
                    "aten::empty_strided",
                ],
                deallocs=[
                    "test_user_scope_dealloc",
                ]
            )
            check_metrics(
                stats,
                "cpu_memory_usage",
                allocs=[
                    "aten::rand",
                    "aten::empty",
                ]
            )

        if torch._C.has_mkldnn:
            create_mkldnn_tensor()
            print("Running MKLDNN test")
            stats = run_profiler(create_mkldnn_tensor, "cpu_memory_usage")
            check_metrics(
                stats,
                "cpu_memory_usage",
                allocs=[
                    "test_user_scope_alloc",
                    "aten::rand",
                    "aten::empty",
                    "aten::to_mkldnn",
                ],
                deallocs=[
                    "test_user_scope_dealloc",
                ]
            )

        # check partial overlap of tensor allocation with memory profiler
        x = torch.rand(10, 10)
        with profile(profile_memory=True, record_shapes=True) as prof:
            del x
            x = torch.rand(10, 10)
        del x
        stats = prof.key_averages(group_by_input_shape=True)
        check_metrics(
            stats,
            "cpu_memory_usage",
            allocs=[
                "aten::rand",
                "aten::empty",
            ]
        )

    def test_record_function(self):
        x = torch.randn(10, 10)

        def forward(x):
            with record_function("outer"):
                y = x * 2 + 4
                with record_function("inner"):
                    y = y - 1
            y = y / 1

        forward(x)

        with profile() as p:
            forward(x)

        events = p.function_events
        important_events = [
            'outer',
            'aten::mul',
            'aten::add',
            'inner',
            'aten::sub',
            'aten::div'
        ]
        idx = 0
        for info in events:
            if info.name == important_events[idx]:
                idx = idx + 1
            if idx == len(important_events):
                break
        self.assertEqual(idx, len(important_events))

        # We can also use record_function to decorate arbitrary function
        @record_function('my_func')
        def f(x, y):
            return x + y

        with profile() as p:
            f(1, 2)

        self.assertTrue('my_func' in str(p))

    def test_record_function_multithreaded(self):
        rf = record_function("outer")
        rf.__enter__()
        with record_function("inner"):
            # test that exiting the record function after starting another one
            # doesn't throw.
            rf.__exit__(None, None, None)

        with record_function("inner"):
            rf.__enter__()
        # test that exiting the record function after ending another one
        # doesn't throw.
        rf.__exit__(None, None, None)


    def test_dir(self):
        x = torch.randn(10, 10)
        keys = dir(x)
        self.assertIn('shape', keys)

        # real and imag are only implemented for complex tensors.
        y = torch.randn(10, 10, dtype=torch.cfloat)
        for key in ['real', 'imag']:
            self.assertRaises(RuntimeError, lambda: hasattr(x, key))
            self.assertTrue(hasattr(y, key))
            keys.remove(key)

        for key in keys:
            self.assertTrue(hasattr(x, key))

    def test_as_strided(self):

        def test(x, prepro_fn, size, strides, offset=None):
            x = x.to(torch.double).detach().requires_grad_()

            # Check that forward will **not** resize storage because it may
            # cause NaN in output and fail numerical Jacobian check consequently
            with torch.no_grad():
                y = prepro_fn(x) if prepro_fn is not None else x
                max_offset = sum((si - 1) * st for si, st in zip(size, strides))
                max_offset += offset if offset is not None else y.storage_offset()
                assert max_offset < len(y.storage()), "test case resizes storage"

            def closure(x):
                if prepro_fn is not None:
                    x = prepro_fn(x)
                return x.as_strided(size, strides, offset)

            gradcheck(closure, [x])
            gradgradcheck(closure, [x])

        # test
        test(torch.arange(0, 25), lambda x: x.view(5, 5), [3, 3], [6, 2], 2)

        # test crazy stride at dim with size 1 case
        test(torch.randn(12), None, [1, 2, 1, 5], [0, 5, 100, 1], 2)

        # test expand case
        test(torch.randn(5), None, [3, 3, 3], [0, 1, 0], 2)
        test(torch.randn(5), None, [3, 3, 3], [0, 0, 0], 4)
        test(torch.randn(5), lambda x: x.expand(5, 5), [5, 5], [0, 1], 0)

        # test non-expand overlapping case
        test(torch.randn(35), None, [6, 6], [5, 1], 2)
        test(torch.randn(15), None, [3, 2], [3, 6], 2)

        # test transpose case
        test(torch.randn(3, 4), None, [4, 3], [1, 4])

        # test "getting things outside the input" case
        x = torch.randn(6, 2)
        test(x[3:], None, [3, 2], [2, 1], 0)  # should be all zeros
        self.assertEqual(x[3:].as_strided([3, 2], [2, 1], 0), x[:3])

        # test select on expanded input case
        test(torch.randn(2, 3), lambda x: x.expand(10, 2, 3), [2, 3], [3, 1], 0)

    def _test_lerp_tensor_weights(self, cast):
        def construct_inputs(*shapes):
            start = cast(torch.randn(shapes[0])).requires_grad_()
            end = cast(torch.randn(shapes[1])).requires_grad_()
            weight = cast(torch.randn(shapes[2])).requires_grad_()
            return [start, end, weight]

        all_test_shapes = [((3, 3, 3), (3, 3, 3), (3, 3, 3)),  # no broadcasting
                           ((3,), (3, 3, 3), (3, 3, 3)),  # start broadcasting - 1
                           ((3, 3, 3), (3,), (3, 3, 3)),  # end broadcasting - 1
                           ((3, 3, 3), (3, 3, 3), (3,)),  # weight broadcasting - 1
                           ((), (3, 3, 3), (3, 3, 3)),  # start broadcasting - 2
                           ((3, 3, 3), (), (3, 3, 3)),  # end broadcasting - 2
                           ((3, 3, 3), (3, 3, 3), ()),  # weight broadcasting - 2
                           ((3, 3), (3, 3, 3), (3,))]  # all broadcasting

        for shapes in all_test_shapes:
            cur_inputs = construct_inputs(*shapes)
            gradcheck(torch.lerp, cur_inputs)
            gradgradcheck(torch.lerp, cur_inputs)

    def test_lerp_tensor_weights(self):
        self._test_lerp_tensor_weights(lambda t: t)

    def test_reduce_dtype(self):
        def test_reduction(op, has_no_dim, takes_dtype=True):
            x = torch.randn(3, 3, dtype=torch.float, requires_grad=True)

            if has_no_dim:
                grad1, = torch.autograd.grad([op(x)], [x])
                grad2, = torch.autograd.grad([op(x, dtype=torch.double)], [x])
                self.assertEqual(grad1, grad2)
                self.assertEqual(grad2.dtype, torch.float)

            gi = torch.randn(op(x, dim=0).shape, dtype=torch.float)
            grad1, = torch.autograd.grad([op(x, dim=0)], [x], gi)
            if takes_dtype:
                grad2, = torch.autograd.grad([op(x, dim=0, dtype=torch.double)], [x], gi.double())
            else:
                grad2, = torch.autograd.grad([op(x.double(), dim=0)], [x], gi.double())
            self.assertEqual(grad1, grad2)
            self.assertEqual(grad2.dtype, torch.float)

        test_reduction(torch.sum, True)
        test_reduction(torch.prod, True)
        test_reduction(torch.cumsum, False)
        test_reduction(torch.cumprod, False)
        test_reduction(torch.logcumsumexp, False, takes_dtype=False)

    def test_inplace_view_saved_output(self):
        # Test an in-place operation on a view in which the in-place op saves
        # its output. Previously, this created a reference cycle.
        dealloc = [0]

        class IncrementOnDelete(object):
            def __del__(self):
                dealloc[0] += 1

        def test():
            root = torch.randn(3, 3, requires_grad=True)
            copy = root.clone()
            copy.grad_fn.register_hook(IncrementOnDelete())
            view = copy.view(9)
            torch.nn.functional.relu(view, inplace=True)

        test()
        self.assertEqual(dealloc[0], 1)

    def test_inplace_view_leaf_errors(self):
        # Issue #21875: Fail faster (when we try to modify the view vs. in backward())
        x = torch.zeros(1, requires_grad=True)
        y = x.view_as(x)
        with self.assertRaisesRegex(RuntimeError,
                                    "a view of a leaf Variable that "
                                    "requires grad is being used in "
                                    "an in-place operation."):
            y.add_(1)

    def test_inplace_view_backward(self):
        # Issue #10532: Make sure that this does not raise RuntimeError.
        net = nn.Sequential(
            nn.InstanceNorm2d(2),
            nn.ReLU(True)
        )

        x = torch.tensor([[[[1.0, 1.0]]]], requires_grad=True)
        g, = torch.autograd.grad(net(x).pow(2), [x], grad_outputs=x.new_ones(x.shape) , create_graph=True)
        torch.autograd.grad(g.sum(), [x])
        self.assertEqual(x, torch.tensor([[[[1.0, 1.0]]]]))

        # https://discuss.pytorch.org/t/freeing-buffer-strange-behavior/31955/8
        inputs = torch.ones((1, 3, 256, 256), requires_grad=True)

        tmp1 = (inputs + 1).view_as(inputs)
        tmp2 = torch.nn.functional.threshold(tmp1, 0., 0., True)
        prob_interpolated = torch.sigmoid(tmp2)

        gradients = torch.autograd.grad(outputs=prob_interpolated, inputs=inputs,
                                        grad_outputs=torch.ones(prob_interpolated.size()),
                                        create_graph=True, retain_graph=True)[0]

        gradient_penalty = gradients.sum()
        gradient_penalty.backward()

        fn = gradient_penalty.grad_fn.next_functions[0][0].next_functions[1][0]
        self.assertEqual(fn.name(), "ThresholdBackwardBackward")

    def test_inplace_view_weak_grad_fn(self):
        # Issue 23502: Test that b's grad_fn is preserved.
        a = torch.arange(10.0, requires_grad=True)

        b = a.narrow(0, 0, 2).clone().view(-1)
        b.relu_()

        c = b.clone()
        del b
        gc.collect()

        s = c.sum()
        s.backward()
        self.assertEqual(s, torch.tensor(1.0))

        # Issue #21875: Fail faster (when we try to modify the view vs. in backward())
        a = torch.rand(10, requires_grad=True).narrow(0, 0, 10)
        with self.assertRaises(RuntimeError):
            b = a.relu_()

    def test_mul_out(self):
        a = torch.randn(2, 2, requires_grad=True)
        b = torch.randn(2, 2, requires_grad=True)
        x = torch.zeros_like(a)

        # out=... functions don't support automatic differentiation currently
        self.assertRaisesRegex(RuntimeError, 'out=', lambda: torch.mul(a, b, out=x))

        # the inputs can require grad if we're in no_grad() mode
        with torch.no_grad():
            torch.mul(a, b, out=x)
            self.assertEqual(x, a * b)

    def test_mul_out_result_requires_grad(self):
        a = torch.randn(2, 2)
        b = torch.randn(2, 2)
        x = torch.zeros(2, 2, requires_grad=True)
        # we should throw an exception if the output requires grad
        self.assertRaisesRegex(RuntimeError, 'out=', lambda: torch.mul(a, b, out=x))

    def test_diagonal_derivative_requires_grad(self):
        # test that the backward requires grad
        # we do this is because diagonal_backward uses inplace
        # operations and gradgradcheck does not catch whether
        # they works as expected (it will succeed even if
        # the gradient has requires_grad == False
        a = torch.randn(5, 6, requires_grad=True)
        b = torch.diagonal(a)**2
        c = b.sum()
        d, = torch.autograd.grad(c, a, retain_graph=True, create_graph=True)
        self.assertTrue(d.requires_grad)

    def test_anomaly_detect_nan(self):
        size = 10

        class MyFunc(Function):
            @staticmethod
            def forward(ctx, inp1, inp2, fail_0th):
                ctx.fail_0th = fail_0th
                return inp1.sum(0, keepdim=True)

            @staticmethod
            def backward(ctx, gO):
                gI = gO.clone().expand(size)
                gI[0] = 0
                gI[0] /= 0  # Generate a nan
                if ctx.fail_0th:
                    return gI, None, None
                else:
                    return None, gI, None

        inp = torch.rand(size, requires_grad=True)
        out = MyFunc.apply(inp, inp, True)
        out.backward()  # Should not fail

        inp = torch.rand(size, requires_grad=True)
        out = MyFunc.apply(inp, inp, True)
        with self.assertRaisesRegex(RuntimeError, "Function 'MyFuncBackward' returned nan values in its 0th output."):
            with warnings.catch_warnings(record=True) as w:
                with detect_anomaly():
                    out.backward()
            self.assertIn('No forward pass information', str(w[0].message))

        inp = torch.rand(size, requires_grad=True)
        with self.assertRaisesRegex(RuntimeError, "Function 'MyFuncBackward' returned nan values in its 1th output."):
            with warnings.catch_warnings(record=True) as w:
                with detect_anomaly():
                    out = MyFunc.apply(inp, inp, False)
                    out.backward()
            self.assertIn('MyFunc.apply', str(w[0].message))

    def test_nested_anomaly_detect_nan(self):
        size = 10

        class MyFunc(Function):
            @staticmethod
            def forward(ctx, inp1, fail_0th):
                ctx.fail_0th = fail_0th
                ctx.save_for_backward(inp1)
                return inp1.sum(0, keepdim=True)

            @staticmethod
            def backward(ctx, gO):
                inp, = ctx.saved_tensors
                fail_0th = ctx.fail_0th
                g = gO.clone().expand(size)
                gI = MyFunc2.apply(g * inp, g + inp, fail_0th)
                return gI, None

        class MyFunc2(Function):
            @staticmethod
            def forward(ctx, inp1, inp2, fail_0th):
                ctx.fail_0th = fail_0th
                return inp1 * 2.0 + inp2

            @staticmethod
            def backward(ctx, gO):
                fail_0th = ctx.fail_0th
                g1 = gO.clone()
                g2 = gO.clone()
                g1[0] = 0
                g2[0] = 0
                # generate a nan
                if fail_0th:
                    g1[0] /= 0
                else:
                    g2[0] /= 0
                return g1, g2, None

        inp = torch.rand(size, requires_grad=True)
        out = MyFunc.apply(inp, True)
        ginp, = torch.autograd.grad(out, (inp,), create_graph=True)
        gsum = ginp.sum()
        gsum.backward()  # should not fail

        inp = torch.rand(size, requires_grad=True)
        out = MyFunc.apply(inp, True)
        ginp, = torch.autograd.grad(out, (inp,), create_graph=True)
        gsum = ginp.sum()
        with warnings.catch_warnings(record=True) as w:
            with self.assertRaisesRegex(RuntimeError, "Function 'MyFunc2Backward' returned nan values in its 0th output."):
                with detect_anomaly():
                    gsum.backward()
        self.assertIn('No forward pass information', str(w[1].message))

        inp = torch.rand(size, requires_grad=True)
        with warnings.catch_warnings(record=True) as w:
            with self.assertRaisesRegex(RuntimeError, "Function 'MyFunc2Backward' returned nan values in its 1th output."):
                with detect_anomaly():
                    out = MyFunc.apply(inp, False)
                    ginp, = torch.autograd.grad(out, (inp,), create_graph=True)
                    gsum = ginp.sum()
                    gsum.backward()
        self.assertIn('MyFunc2.apply', str(w[1].message))
        self.assertIn('MyFunc.apply', str(w[2].message))

    def test_anomaly_grad_warnings(self):
        # PyTorch won't throw warnings if there is an error
        # but we'd want to at least see them in stderr

        class StdErrDiverter:
            def __enter__(self):
                self.stderr_orig = sys.stderr
                self.stderr_new = io.StringIO()
                sys.stderr = self.stderr_new
                return self

            def __exit__(self, *args):
                self.captured = self.stderr_new.getvalue()
                sys.stderr = self.stderr_orig


        # if the warnings don't throw, they will be handled as regular warnings
        with self.assertRaisesRegex(RuntimeError,
                                    "one of the variables needed for gradient computation has been "
                                    "modified by an inplace operation"):
            with warnings.catch_warnings(record=True) as w:
                with detect_anomaly():
                    a = torch.randn(5, requires_grad=True)
                    d1 = a + 1
                    d2 = d1 ** 2
                    d1 += 1
                    torch.autograd.grad(d2.sum(), a)

        self.assertEqual(len(w), 2)
        self.assertIn('Anomaly Detection has been enabled', str(w[0].message))
        self.assertIn('Error detected in PowBackward0', str(w[1].message))

        # if the warning throws, it will be printed to sys.stderr
        with self.assertRaisesRegex(RuntimeError,
                                    "one of the variables needed for gradient computation has been "
                                    "modified by an inplace operation"):
            with warnings.catch_warnings(record=True) as w:
                with detect_anomaly():
                    warnings.simplefilter("error")
                    with StdErrDiverter() as s:
                        a = torch.randn(5, requires_grad=True)
                        d1 = a + 1
                        d2 = d1 ** 2
                        d1 += 1
                        torch.autograd.grad(d2.sum(), a)

        self.assertEqual(len(w), 1)
        self.assertIn('Anomaly Detection has been enabled', str(w[0].message))
        self.assertIn('Error detected in PowBackward0', s.captured)

    @skipIfNoLapack
    def test_eig_no_eigenvectors(self):
        A = torch.tensor([[1., 2.], [2., 4.]], dtype=torch.float32, requires_grad=True)
        w, v = torch.eig(A, eigenvectors=False)
        with self.assertRaisesRegex(RuntimeError, 'cannot compute backward'):
            torch.autograd.backward([w, v], [torch.ones_like(w), torch.ones_like(v)])

    @skipIfNoLapack
    def test_eig_complex_eigenvalues(self):
        A = torch.tensor([[0., -1.], [1., 0.]], dtype=torch.float32, requires_grad=True)
        w, v = torch.eig(A, eigenvectors=True)
        with self.assertRaisesRegex(RuntimeError, 'does not support complex eigenvalues'):
            torch.autograd.backward([w, v], [torch.ones_like(w), torch.ones_like(v)])

    @skipIfNoLapack
    def test_symeig_no_eigenvectors(self):
        A = torch.tensor([[1., 2.], [2., 4.]], dtype=torch.float32, requires_grad=True)
        w, v = torch.symeig(A, eigenvectors=False)
        with self.assertRaisesRegex(RuntimeError, 'cannot compute backward'):
            torch.autograd.backward([w, v], [torch.ones_like(w), torch.ones_like(v)])

    @skipIfNoLapack
    def test_svd_no_singularvectors(self):
        A = torch.randn(2, 2, dtype=torch.float32, requires_grad=True)
        u, s, v = torch.svd(A, compute_uv=False)
        with self.assertRaisesRegex(RuntimeError, 'cannot compute backward'):
            torch.autograd.backward([u, s, v], [torch.ones_like(u), torch.ones_like(s), torch.ones_like(v)])

    def test_no_grad_copy(self):
        # create autograd function that saves grad pointer as class static
        class MyFunc(Function):
            static_grad_ptr = None

            @staticmethod
            def forward(ctx, inp1, inp2):
                return inp1 + inp2

            @staticmethod
            def backward(ctx, grad):
                MyFunc.static_grad_ptr = grad.data_ptr()
                return grad, grad

        class NonContGradFunc(Function):
            @staticmethod
            def forward(ctx, inp1):
                ctx.size = inp1.size()
                return torch.tensor([1.])

            @staticmethod
            def backward(ctx, grad):
                return torch.ones(1).expand(ctx.size)

        a = torch.randn(5, 6, requires_grad=True)
        b = torch.randn(5, 6, requires_grad=True)
        # non-contiguous grad should be copied
        NonContGradFunc.apply(MyFunc.apply(a, b)).backward()
        self.assertFalse(a.grad.data_ptr() == MyFunc.static_grad_ptr)
        self.assertFalse(b.grad.data_ptr() == MyFunc.static_grad_ptr)
        # test case that should trigger no copy for one of a,b
        a.grad = b.grad = None
        MyFunc.apply(a, b)[1][0].backward()
        p_g = MyFunc.static_grad_ptr
        p_a = a.grad.data_ptr()
        p_b = b.grad.data_ptr()
        # check a,b uses different grad buffer
        self.assertFalse(p_a == p_b)
        # check one of them is using the computed buffer
        self.assertTrue(p_a == p_g or p_b == p_g)

    def test_no_grad_copy_sparse(self):
        # create autograd function that saves grad pointer as class static
        class MyFunc(Function):
            static_grad_ptr = None

            @staticmethod
            def forward(ctx, inp1, inp2):
                return inp1 + inp2

            @staticmethod
            def backward(ctx, grad):
                MyFunc.static_grad_ptr = grad._values().data_ptr()
                return grad, grad

        class NonContGradFunc(Function):
            static_grad_ptr = None

            @staticmethod
            def forward(ctx, inp1, inp2):
                return inp1 + inp2

            @staticmethod
            def backward(ctx, grad):
                # Create a sparse tensor with non-contigous indices and values
                # and return as grad.
                v = torch.rand(1, 3)
                i = torch.ones(1, 1, dtype=torch.long)
                nv = v.expand(8, 3)
                ni = i.expand(1, 8)
                ngrad = torch.sparse.FloatTensor(ni, nv, torch.Size([10, 3]))
                NonContGradFunc.static_grad_ptr = ngrad._values().data_ptr()
                return ngrad, ngrad

        a = torch.randn(10, 3, requires_grad=True)
        b = torch.randn(10, 3, requires_grad=True)
        input = torch.tensor([1, 2, 4, 5, 4, 3, 2, 9])
        offsets = torch.tensor([0, 4])
        import torch.nn.functional as F

        # test case that should trigger no copy for one of a,b
        emb_matrix = MyFunc.apply(a, b)
        loss = F.embedding_bag(emb_matrix, input, offsets, sparse=True).sum()
        loss.backward(retain_graph=True)
        p_g = MyFunc.static_grad_ptr
        p_a = a.grad._values().data_ptr()
        p_b = b.grad._values().data_ptr()
        # check a,b uses different grad buffer
        self.assertFalse(p_a == p_b)
        # check one of them is using the computed buffer
        self.assertTrue(p_a == p_g or p_b == p_g)

        # Run backwards multiple times to ensure accumulation works.
        for i in range(10):
            loss.backward(retain_graph=True)

        # non-contiguous indices and value, we should trigger a copy.
        a.grad = b.grad = None
        emb_matrix = NonContGradFunc.apply(a, b)
        loss = F.embedding_bag(emb_matrix, input, offsets, sparse=True).sum()
        loss.backward(retain_graph=True)
        p_g = NonContGradFunc.static_grad_ptr
        p_a = a.grad._values().data_ptr()
        p_b = b.grad._values().data_ptr()
        # check a,b uses different grad buffer
        self.assertFalse(p_a == p_b)
        # Verify we cloned both grads.
        self.assertFalse(p_a == p_g)
        self.assertFalse(p_b == p_g)

        # Run backwards multiple times to ensure accumulation works.
        for i in range(10):
            loss.backward(retain_graph=True)

    def test_gradcheck_single_input(self):
        def f(inp):
            return inp.mul(5)

        gradcheck(f, torch.rand(10, dtype=torch.float64, requires_grad=True))
        gradgradcheck(f, torch.rand(10, dtype=torch.float64, requires_grad=True))

    def test_gradcheck_sparse_input(self):
        def fn(sparse):
            return torch.sparse.sum(sparse)

        gradcheck(fn, torch.rand(10).to_sparse().requires_grad_(True), check_sparse_nnz=True)
        with self.assertRaisesRegex(RuntimeError, 'gradcheck expects all tensor inputs are dense'):
            gradcheck(fn, torch.rand(10).to_sparse().requires_grad_(True), check_sparse_nnz=False)

    def test_gradcheck_nondeterministic(self):
        class NonDetFunc(Function):
            @staticmethod
            def forward(ctx, x, jitter=0.0):
                ctx._jitter = jitter
                return x

            @staticmethod
            def backward(ctx, grad_out):
                return NonDetFunc.apply(grad_out, ctx._jitter) * (1 + torch.rand_like(grad_out) * ctx._jitter), None

        inp = torch.randn(5, 5, requires_grad=True)
        gradcheck(lambda x: NonDetFunc.apply(x, 0.0), inp)
        with self.assertRaisesRegex(RuntimeError, 'Backward is not reentrant'):
            gradcheck(lambda x: NonDetFunc.apply(x, 1e-6), inp)
        with self.assertRaisesRegex(RuntimeError, 'Backward is not reentrant'):
            gradgradcheck(lambda x: NonDetFunc.apply(x, 1e-12), inp)
        gradcheck(lambda x: NonDetFunc.apply(x, 0.0), inp, nondet_tol=1e-5)
        gradcheck(lambda x: NonDetFunc.apply(x, 1e-6), inp, nondet_tol=1e-5)
        gradgradcheck(lambda x: NonDetFunc.apply(x, 1e-12), inp, nondet_tol=1e-5)

    def test_version_counter(self):
        x = torch.randn(1, 2)

        # In-place op bumps version
        x_saved_version = x._version
        x.add_(1).add_(1)
        self.assertTrue(x._version > x_saved_version)

        # Differentiable view shares version counter
        xz = x[:]
        self.assertTrue(x._version == xz._version)
        xz.add_(1)
        self.assertTrue(x._version == xz._version)

        # `x.data = y` preserves version counter of `x`
        x_saved_version = x._version
        x.data = torch.randn(2, 3)
        self.assertTrue(x._version == x_saved_version)
        x.add_(1)
        self.assertTrue(x._version > x_saved_version)
        # Make sure `x` is still using the same version counter it shares with `xz`
        self.assertTrue(x._version == xz._version)

        # In-place op on `xz` also updates version of `x`,
        # because they share the version counter
        xz.add_(1)
        self.assertTrue(x._version == xz._version)

    def test_set_data_tensorimpl_type(self):
        # Dense tensor has impl of type `TensorImpl`, while sparse tensor has impl
        # of type `SparseTensorImpl`.
        x = torch.randn(1, 2)
        x_s = torch.sparse_coo_tensor(torch.zeros([1, 1]), torch.ones([1]))
        with self.assertRaisesRegex(RuntimeError, 'incompatible tensor type'):
            x.data = x_s

    def test_set_data_preserve_pyobj(self):
        a = torch.randn(1, 2)
        b = torch.randn(1, 2)
        b_id_saved = id(b)
        b.data = a
        self.assertTrue(b_id_saved == id(b))

    @unittest.skipIf(IS_WINDOWS, "Skipping because doesn't work for windows")
    def test_thread_shutdown(self):
        code = """import torch
from torch.autograd import Function
class MyFunction(Function):
    @staticmethod
    def forward(ctx, x):
        return x

    @staticmethod
    def backward(ctx, grad):
        return grad

for shape in [(1,), ()]:
    v = torch.ones(shape, requires_grad=True)
    MyFunction.apply(v).backward()
"""
        s = TestCase.runWithPytorchAPIUsageStderr(code)
        self.assertRegex(s, "PYTORCH_API_USAGE torch.autograd.thread_shutdown")

    @unittest.skipIf(IS_MACOS, "Fails with SIGBUS on macOS; https://github.com/pytorch/pytorch/issues/25941")
    def test_deep_reentrant(self):

        class DeepReentrant(Function):
            @staticmethod
            def forward(ctx, x):
                with torch.enable_grad():
                    ctx.x = Variable(x.detach(), requires_grad=True)
                    ctx.x = ctx.x - 1
                return ctx.x.detach()

            @staticmethod
            def backward(ctx, x):
                if ctx.x < 0:
                    return x
                with torch.enable_grad():
                    DeepReentrant.apply(ctx.x).sum().backward()
                return x

        # Test stack overflow escape mechanism
        v = torch.tensor(2000.0, requires_grad=True)
        # This will cause stack overflow if reentrant calls are handled
        # in the same thread recursively
        DeepReentrant.apply(v).sum().backward()

        # Test stack overflow escape mechanism multiple times
        # to ensure reusing workers in the pool works fine
        v2 = torch.tensor(200.0, requires_grad=True)
        DeepReentrant.apply(v2).sum().backward()

    def test_reentrant_priority(self):
        order = []

        class MyFunction(Function):
            @staticmethod
            def forward(ctx, x):
                return x

            @staticmethod
            def backward(ctx, x):
                order.append("MyFunction")
                return x

        class Reentrant(Function):
            @staticmethod
            def forward(ctx, x):
                with torch.enable_grad():
                    ctx.x = Variable(x.detach(), requires_grad=True)
                    ctx.x = ctx.x - 1
                return ctx.x.detach()

            @staticmethod
            def backward(ctx, x):
                order.append("Reentrant")
                if ctx.x < 0:
                    return x
                with torch.enable_grad():
                    Reentrant.apply(ctx.x).backward()
                return x

        a = MyFunction.apply(torch.tensor(6.0, requires_grad=True))
        b = Reentrant.apply(torch.tensor(9.0, requires_grad=True))
        v = a * b
        v.backward()
        # The tasks for the Reentrant and MyFunction backward() will be added
        # to the queue in the autograd engine at the same time. The backward
        # for Reentrant will be executed first, which will then add other
        # backward tasks to the queue. We want to ensure all the reentrant tasks
        # are prioritized over the MyFunction backward task regardless of their
        # sequence numbers
        self.assertEqual(len(order), 11)
        self.assertEqual(order.count("Reentrant"), 10)
        self.assertEqual(order[-1], "MyFunction")


    @slowTest
    def test_checkpointing(self):
        num_inp = 2000
        nz_inp = 10
        nz_out = 10
        nz_bottleneck = 1000

        # small proxy network for some complex reasoning we want to do per input
        module = nn.Sequential(
            nn.Linear(nz_inp, nz_bottleneck),
            nn.ReLU(),
            nn.Linear(nz_bottleneck, nz_inp)
        )

        feat_combined = []
        for r in range(num_inp):
            data_r = torch.Tensor(1, nz_inp)
            data_r.uniform_()
            data_r.requires_grad = True
            feat_r = checkpoint(module, data_r)
            feat_combined.append(feat_r)

        # compute mean as a proxy for some joint reasoning
        mean_combined = torch.stack(feat_combined).mean()
        mean_combined.backward()

    def _test_reentrant_with_callbacks(self, install_callbacks_in_depths):
        counter = {}
        counter["inner"] = 0
        counter["outer"] = 0

        def inc_inner_counter():
            counter["inner"] += 1

        def inc_outer_counter():
            counter["outer"] += 1

        class MyFunc(Function):
            @staticmethod
            def forward(ctx, input):
                return input

            @staticmethod
            @once_differentiable
            def backward(ctx, input):
                if 1 in install_callbacks_in_depths:
                    # Add a callback to execute.
                    Variable._execution_engine.queue_callback(inc_inner_counter)

                return input

        class MyReentrantFunc(Function):
            @staticmethod
            def forward(ctx, input):
                return input

            @staticmethod
            @once_differentiable
            def backward(ctx, input):
                if 0 in install_callbacks_in_depths:
                    # Add a callback to execute.
                    Variable._execution_engine.queue_callback(inc_outer_counter)
                # Reentrant backward call.
                tmp_inp = input.detach().requires_grad_()
                with torch.enable_grad():
                    tmp_out = (MyFunc.apply(tmp_inp)).sum()
                tmp_out.backward()
                return input

        t1 = torch.rand((3, 3), requires_grad=True)
        t2 = MyReentrantFunc.apply(t1)
        t3 = t2.sum()
        torch.autograd.backward([t3])

        return counter

    def test_reentrant_with_callbacks_depth_0(self):
        # Verify callback is called only once.
        ret = self._test_reentrant_with_callbacks([0])
        self.assertEqual(1, ret["outer"])
        self.assertEqual(0, ret["inner"])

    def test_reentrant_with_callbacks_depth_1(self):
        # Verify callback is called only once.
        ret = self._test_reentrant_with_callbacks([1])
        self.assertEqual(0, ret["outer"])
        self.assertEqual(1, ret["inner"])

    def test_reentrant_with_callbacks_both_depths(self):
        # Verify callback is called twice.
        ret = self._test_reentrant_with_callbacks([0, 1])
        self.assertEqual(1, ret["outer"])
        self.assertEqual(1, ret["inner"])

    def test_reentrant_with_leaf_variable_hook(self):
        handle = None
        param = torch.rand(10, requires_grad=True)

        def add_gradient_penalty_to_grad(grad):
            handle.remove()
            old_param_grad = grad
            param.grad = None
            # Add some sort of gradient penalty by directly updating the gradients
            with torch.enable_grad():
                g = grad.detach().requires_grad_()
                new_param = param.detach().requires_grad_()
                out = ((g * 2) + new_param).sum()
                out.backward()
            res = g.grad + grad
            param.grad = old_param_grad
            return res

        handle = param.register_hook(add_gradient_penalty_to_grad)
        # Forward pass
        tmp = (param * param)
        loss = tmp.sum()
        # Compute the gradients
        loss.backward()

    def test_reentrant_with_non_leaf_variable_hook(self):
        handle = None
        param = torch.rand(10, requires_grad=True)

        def manual_increase_gradient(grad):
            handle.remove()
            # Add some sort of gradient penalty by directly updating the gradients
            with torch.enable_grad():
                g = grad.detach().requires_grad_()
                out = ((g * 2) + 5).sum()
                out.backward()
            res = g.grad + grad
            return res

        # Forward pass
        tmp = (param * param)
        handle = tmp.register_hook(manual_increase_gradient)
        loss = tmp.sum()
        # Compute the gradients
        loss.backward()
        self.assertEqual(param.grad, 6 * param)

    def test_autograd_views_codegen(self):
        # This is not necessarily the absolute correct behavior, but this is the current
        # one. This test is here to make sure that any change to this behavior is detected
        # and not silent. The TODOs below mark the places with unexpected behavior.
        # Note that any change in these test will be BC-breaking and should be done carefully.

        # This test checks the behavior of two codegen functions (view_as and unbind)
        # with respect to view tracking and inplace operation on the output.

        def run_test(grad_mode, requires_grad, is_view, should_raise_tuple):
            def maybe_check_raise(fn, should_raise):
                self.assertTrue(should_raise is None or isinstance(should_raise, str))
                if should_raise is not None:
                    with self.assertRaisesRegex(RuntimeError, should_raise):
                        fn()
                else:
                    fn()

            inp = torch.rand(2, requires_grad=requires_grad).clone()
            with torch.set_grad_enabled(grad_mode):
                out = inp.view_as(inp)
            # Are they differentiable views?
            self.assertTrue(out._is_view() == is_view)
            # Are inplace allowed?
            maybe_check_raise(lambda: out.add_(1), should_raise_tuple[0])

            inp = torch.rand(2, requires_grad=requires_grad).clone()
            with torch.set_grad_enabled(grad_mode):
                out = inp.unbind()
            # Are they differentiable views?
            self.assertTrue(out[0]._is_view() == is_view)
            self.assertTrue(out[1]._is_view() == is_view)
            # Are inplace allowed?
            maybe_check_raise(lambda: out[0].add_(1), should_raise_tuple[1])
            maybe_check_raise(lambda: out[1].add_(1), should_raise_tuple[2])

        # should_raise contains None if it should not raise
        # should_raise contains a string of the error if it should raise
        # The 3 elements are for view_as, first output of unbind and second output of unbind
        run_test(grad_mode=True, requires_grad=False, is_view=True,
                 should_raise_tuple=(None, None, None))
        inp_change_err = "Output {} of UnbindBackward is a view and is being modified inplace."
        run_test(grad_mode=True, requires_grad=True, is_view=True,
                 should_raise_tuple=(None, inp_change_err.format("0"), inp_change_err.format("1")))
        leaf_grad_err = "A view was created in no_grad mode and is being modified inplace"
        run_test(grad_mode=False, requires_grad=True, is_view=True,
                 should_raise_tuple=(leaf_grad_err, leaf_grad_err, leaf_grad_err))
        run_test(grad_mode=False, requires_grad=False, is_view=True,
                 should_raise_tuple=(None, None, None))

    def test_inplace_not_requires_grad(self):
        class MyFn(torch.autograd.Function):
            @staticmethod
            def forward(ctx, inp):
                return inp.view_as(inp)

            @staticmethod
            def backward(ctx, grad):
                return grad

        # Original Tensor does not require grad
        a = torch.rand(1, 2)

        # Tensor being written does require grad
        b = torch.rand(1, requires_grad=True)

        # Take an invalid view on a that should raise an error
        view_a = MyFn.apply(a)

        with self.assertRaisesRegex(RuntimeError, 'Output 0 of a function created in no_grad mode is a view'):
            view_a += b

        # Extra test for copy_ that is a manual implementation and could be easily
        # forgotten when the codegen is updated
        a = torch.rand(1, 2)
        b = torch.rand(1, requires_grad=True)
        view_a = MyFn.apply(a)

        with self.assertRaisesRegex(RuntimeError, 'Output 0 of a function created in no_grad mode is a view'):
            view_a.copy_(b)

        # Functions that should throw must properly throw
        a = torch.rand(1, 2)
        b = torch.rand(1, requires_grad=True)
        view_a = a.unbind()[0]
        with self.assertRaisesRegex(RuntimeError, 'Output 0 of a function created in no_grad mode is a view'):
            view_a.copy_(b)

        # Sanity check that views that should work still work
        a = torch.rand(1, 2)
        b = torch.rand(1, requires_grad=True)
        a.select(1, 0).copy_(b)

    def _do_test_autograd_simple_views_python(self, dtype):
        # This is not necessarily the absolute correct behavior, but this is the current
        # one. This test is here to make sure that any change to this behavior is detected
        # and not silent. The TODOs below mark the places with unexpected behavior.
        # Note that any change in these test will be BC-breaking and should be done carefully.

        # This checks the autograd.Function behavior when we return one or multiple outputs
        # while one of these is an input, a view of an input or of a temporary tensor.

        # This indicator is used to track how many times the backward function was called
        bw_called = [0]
        # This indicator is used to check if the argument `ga` contains non-zero values
        ga_nz = [False]

        class IdOneOutput(Function):
            @staticmethod
            def forward(ctx, a, b, make_view):
                if make_view:
                    a = a.narrow(0, 0, 2)
                else:
                    a = a.clone()
                return a

            @staticmethod
            def backward(ctx, ga):
                bw_called[0] += 1
                return ga, None, None

        class IdTwoOutput(Function):
            @staticmethod
            def forward(ctx, a, b, make_view):
                if make_view:
                    a = a.narrow(0, 0, 2)
                else:
                    a = a.clone()
                return a, a + b

            @staticmethod
            def backward(ctx, ga, gab):
                bw_called[0] += 1
                if ga.eq(0).all():
                    ga_nz[0] = False
                else:
                    ga_nz[0] = True
                return ga + gab, gab, None

        err_msg_two_outputs = "Output 0 of IdTwoOutputBackward is a view and is being modified inplace."
        err_msg_two_outputs += " This view is the output of a function that returns multiple views."

        class ViewOfTemp(Function):
            @staticmethod
            def forward(ctx, a, make_view):
                ctx.save_for_backward(a)
                if make_view:
                    a = a.narrow(0, 0, 2)
                else:
                    a = a.clone()
                b = a.clone()
                return b.select(0, 0)

            @staticmethod
            def backward(ctx, grad):
                bw_called[0] += 1
                a, = ctx.saved_tensors
                res = torch.zeros_like(a)
                res.select(0, 0).copy_(grad)
                return res, None

        for fn_id in ["one_output", "two_output", "view_of_temp"]:
            for inplace in [True, False]:
                for make_view in [True, False]:
                    # Used for special casing the tests below
                    output_is_a_view = (make_view or fn_id == "view_of_temp")

                    def fn(a, b):
                        # never modify a, b inplace for gracheck
                        a = a.clone()
                        b = b.clone()
                        if fn_id == "two_output":
                            tmp1, tmp2 = IdTwoOutput.apply(a, b, make_view)
                            if inplace:
                                tmp1 += 3
                                tmp2 += 3
                            else:
                                tmp1 = tmp1 + 3
                                tmp2 = tmp2 + 3
                            tmp = tmp1 * tmp2
                        else:
                            if fn_id == "one_output":
                                tmp = IdOneOutput.apply(a, b, make_view)
                            else:
                                tmp = ViewOfTemp.apply(a + b, make_view)
                            if inplace:
                                tmp += 3
                            else:
                                tmp = tmp + 3

                        return tmp.sum()

                    a = torch.ones(2, dtype=dtype, requires_grad=True)
                    b = torch.ones(2, dtype=dtype, requires_grad=True)


                    if fn_id == "two_output" and inplace and output_is_a_view:
                        with self.assertRaisesRegex(RuntimeError, err_msg_two_outputs):
                            fn(a, b)
                    else:
                        # Are the computed gradients correct ?
                        if inplace and output_is_a_view:
                            with warnings.catch_warnings(record=True) as w:
                                if fn_id == "view_of_temp":
                                    # This will be fixed after the deprecation cycle and the warning becomes
                                    # an error.
                                    with self.assertRaisesRegex(RuntimeError,
                                                                "a view of a leaf Variable that requires grad "
                                                                "is being used in an in-place operation."):
                                        gradcheck(fn, (a, b))
                                else:
                                    # This works but the custom backward is not called (or called with partial)
                                    # gradients as tested below
                                    gradcheck(fn, (a, b))
                            self.assertTrue(len(w) > 0)
                        else:
                            gradcheck(fn, (a, b))

                        # Was the custom backward called properly
                        bw_called[0] = 0
                        ga_nz[0] = True  # For the case where the backward is called
                        with warnings.catch_warnings(record=True) as w:
                            if inplace and output_is_a_view and fn_id != "one_output":
                                with self.assertRaisesRegex(RuntimeError,
                                                            "a view of a leaf Variable that requires grad "
                                                            "is being used in an in-place operation."):
                                    fn(a, b).backward()
                            else:
                                fn(a, b).backward()

                        expected_called = 1
                        expected_ga_nz = True
                        expected_warning = False

                        if output_is_a_view and inplace:
                            expected_called = 0
                            expected_warning = True

                        self.assertTrue(bw_called[0] == expected_called)
                        self.assertTrue(ga_nz[0] == expected_ga_nz)
                        self.assertTrue((len(w) == 1) == expected_warning)

    def test_autograd_simple_views_python(self):
        self._do_test_autograd_simple_views_python(torch.double)
        self._do_test_autograd_simple_views_python(torch.cdouble)

    def test_autograd_complex_views_python(self):
        # This is not necessarily the absolute correct behavior, but this is the current
        # one. This test is here to make sure that any change to this behavior is detected
        # and not silent. The TODOs below mark the places with unexpected behavior.
        # Note that any change in these test will be BC-breaking and should be done carefully.

        # This checks that multiples views in the forward are properly traced and how they
        # behave with respect to inplace operations.

        # This indicator is used to track how many times the backward function was called
        bw_called = [0]

        class ComplexView(Function):
            @staticmethod
            def forward(ctx, a, idx):
                res = a.narrow(0, idx, 1)
                res = a.select(0, idx)
                ctx.save_for_backward(a)
                ctx.idx = idx
                return res

            @staticmethod
            def backward(ctx, grad):
                bw_called[0] += 1
                a, = ctx.saved_tensors
                res = torch.zeros_like(a)
                res.select(0, ctx.idx).copy_(grad)
                return res, None

        a = torch.ones(2, requires_grad=True)
        idx = 1

        bw_called[0] = 0
        out = ComplexView.apply(a.clone(), idx)
        out.sum().backward()
        self.assertTrue(bw_called[0] == 1)

        out = ComplexView.apply(a.clone(), idx)
        with warnings.catch_warnings(record=True) as w:
            out += 1
        self.assertEqual(len(w), 1)

    def test_autograd_inplace_views_python(self):
        # This is not necessarily the absolute correct behavior, but this is the current
        # one. This test is here to make sure that any change to this behavior is detected
        # and not silent. The TODOs below mark the places with unexpected behavior.
        # Note that any change in these test will be BC-breaking and should be done carefully.

        # This test checks custom autograd.Function that perform inplace operations

        bw_called = [0]

        # I) Single output
        class MyAdder(Function):
            @staticmethod
            def forward(ctx, a, b):
                a.add_(b)
                ctx.mark_dirty(a)
                return a

            @staticmethod
            def backward(ctx, grad):
                bw_called[0] += 1
                return grad, grad


        a = torch.ones(2, requires_grad=True)
        b = torch.ones(2, requires_grad=True)

        # No extra inplace
        c = MyAdder.apply(a.clone(), b)
        c.sum().backward()
        self.assertTrue(bw_called[0] == 1)

        # With extra inplace on the output
        bw_called[0] = 0
        c = MyAdder.apply(a.clone(), b)
        c += 2
        c.sum().backward()
        self.assertTrue(bw_called[0] == 1)

        # The input is a view
        bw_called[0] = 0
        c = MyAdder.apply(a.clone().view_as(a), b)
        c.sum().backward()
        self.assertTrue(bw_called[0] == 1)

        # Should not give non-inputs to mark_dirty
        class MyAdderBad(Function):
            @staticmethod
            def forward(ctx, a, b):
                c = 3 * a
                c.add_(b)
                ctx.mark_dirty(c)
                return c

            @staticmethod
            def backward(ctx, grad):
                bw_called[0] += 1
                grad = 3 * grad
                return grad, grad

        a = torch.ones(2, requires_grad=True)
        b = torch.ones(2, requires_grad=True)

        with warnings.catch_warnings(record=True) as w:
            MyAdderBad.apply(a.clone(), b)
        self.assertEqual(len(w), 1)

        # II) Multiple outputs
        class MyBadAdder(Function):
            @staticmethod
            def forward(ctx, a, b):
                a.add_(b)
                ctx.mark_dirty(a)
                return a, a + b

            @staticmethod
            def backward(ctx, ga, gab):
                bw_called[0] += 1
                return ga + gab, ga + gab

        # No extra inplace
        bw_called[0] = 0
        c, d = MyBadAdder.apply(a.clone(), b)
        (c * d).sum().backward()
        self.assertTrue(bw_called[0] == 1)

        # With extra inplace on the output
        bw_called[0] = 0
        c, d = MyBadAdder.apply(a.clone(), b)
        c += 2
        (c * d).sum().backward()
        self.assertTrue(bw_called[0] == 1)

        # The input is a view
        inplace_on_view_err = "your Function modifies inplace an input that is a view of another Tensor"
        with self.assertRaisesRegex(RuntimeError, inplace_on_view_err):
            c, d = MyBadAdder.apply(a.clone().view_as(a), b)

        # III) Inplace + other op
        class MyOutPlaceAdder(Function):
            @staticmethod
            def forward(ctx, a, b):
                a.add_(b)
                ctx.mark_dirty(a)
                return a.clone(), a + b

            @staticmethod
            def backward(ctx, ga, gab):
                bw_called[0] += 1
                return ga + gab, ga + 2 * gab

        # We don't reuse the input
        def fn(a, b):
            orig_a = a.clone().view_as(a)
            c, d = MyOutPlaceAdder.apply(orig_a, b)
            return (c * d).sum()

        bad_mark_dirty_err = "Some elements marked as dirty during the forward method were not returned as output."
        with self.assertRaisesRegex(RuntimeError, bad_mark_dirty_err):
            fn(a, b)

    def test_custom_function_return_view_in_nograd(self):
        class Alias(Function):
            @staticmethod
            def forward(ctx, x):
                return x[:]

            @staticmethod
            def backward(ctx, gx):
                return gx

        inp = torch.rand(2, requires_grad=True)

        with torch.no_grad():
            output = Alias.apply(inp)

        with torch.no_grad():
            expected_output = inp[:]

        # Calling the custom function should operate as if we called an equivalent op
        self.assertEqual(output.requires_grad, expected_output.requires_grad)

        # Check that in-place modification on view throws
        leaf_grad_err = "A view was created in no_grad mode and is being modified inplace"
        with self.assertRaisesRegex(RuntimeError, leaf_grad_err):
            output.zero_()

    def test_grad_mode_restored_reentrant(self):
        class MyFunction(Function):
            @staticmethod
            def forward(ctx, inp):
                return inp.clone()

            @staticmethod
            def backward(ctx, go):
                original = torch._C.is_grad_enabled()
                with torch.enable_grad():
                    self.assertTrue(torch._C.is_grad_enabled())
                    foo = torch.rand(go.size(), requires_grad=True)
                    grad, = torch.autograd.grad(
                        foo ** 3, foo, grad_outputs=go
                    )
                    self.assertTrue(torch._C.is_grad_enabled())
                self.assertTrue(torch._C.is_grad_enabled() == original)
                return grad

        inp = torch.rand(3, requires_grad=True)

        # Case where original==False
        MyFunction.apply(inp).sum().backward()
        # Case where original==True
        MyFunction.apply(inp).sum().backward(create_graph=True)

    def test_power_function(self):
        a = torch.tensor([0., 0., 0.])
        b = torch.tensor([-1., 0., 1.], requires_grad=True)
        c = torch.sum(a**b)
        c.backward()
        self.assertEqual(b.grad, torch.tensor([-inf, 0., 0.]))

        s = 0
        b = torch.tensor([-1., 0., 1.], requires_grad=True)
        c = torch.sum(s**b)
        c.backward()
        self.assertEqual(b.grad, torch.tensor([-inf, 0., 0.]))

    def test_nansum_with_nans(self):
        a = torch.randn(2, 2, 2, 2)
        with torch.no_grad():
            a[a < 0.2] = float('nan')
        a.requires_grad = True

        # No args
        gradcheck(lambda x: x.nansum(), a)
        gradgradcheck(lambda x: x.nansum(), a)

        # Single dim
        gradcheck(lambda x: x.nansum((0)), a)
        gradgradcheck(lambda x: x.nansum((0)), a)

        # Multi dim
        gradcheck(lambda x: x.nansum((0, 2)), a)
        gradgradcheck(lambda x: x.nansum((0, 2)), a)

        gradcheck(lambda x: x.nansum((0, -1)), a)
        gradgradcheck(lambda x: x.nansum((0, -1)), a)

        # With keep-dim
        gradcheck(lambda x: x.nansum((0, -1), True), a)
        gradgradcheck(lambda x: x.nansum((0, -1), True), a)

    def test_nansum_dtype(self):
        inp = torch.randn(2, 2, 2, 2)
        with torch.no_grad():
            inp[inp < 0.2] = float('nan')

        def test(inp, inp_dtype, out_dtype):
            with torch.no_grad():
                a = inp.to(inp_dtype)
            a.requires_grad = True
            b = torch.sum(a, dtype=out_dtype)
            b.backward()
            self.assertEqual(a.dtype, a.grad.dtype)

        test(inp, torch.float, torch.double)
        test(inp, torch.double, torch.float)

    def test_nan_to_num(self):
        a = torch.randn(3, 3, 3, 3)
        with torch.no_grad():
            a[torch.rand_like(a) < 0.2] = float('nan')
            a[torch.rand_like(a) < 0.2] = float('inf')
            a[torch.rand_like(a) < 0.2] = -float('inf')

        a.requires_grad = True

        gradcheck(lambda x: x.nan_to_num(), a)
        gradgradcheck(lambda x: x.nan_to_num(), a)

        gradcheck(lambda x: x.nan_to_num(nan=1.2), a)
        gradgradcheck(lambda x: x.nan_to_num(nan=1.2), a)

        gradcheck(lambda x: x.nan_to_num(nan=1.2, posinf=2.0), a)
        gradgradcheck(lambda x: x.nan_to_num(nan=1.2, posinf=2.0), a)

        gradcheck(lambda x: x.nan_to_num(nan=1.2, posinf=2.0, neginf=-2.0), a)
        gradgradcheck(lambda x: x.nan_to_num(nan=1.2, posinf=2.0, neginf=-2.0), a)

        gradcheck(lambda x: x.nan_to_num(posinf=2.0, neginf=-2.0), a)
        gradgradcheck(lambda x: x.nan_to_num(posinf=2.0, neginf=-2.0), a)

        gradcheck(lambda x: x.nan_to_num(neginf=-2.0), a)
        gradgradcheck(lambda x: x.nan_to_num(neginf=-2.0), a)

    def test_custom_function_error(self):
        class BadFw(Function):
            @staticmethod
            def backward(ctx, foo):
                return foo

        class BadBw(Function):
            @staticmethod
            def forward(ctx, foo):
                return foo.clone()

        inp = torch.rand(1, requires_grad=True)
        with self.assertRaisesRegex(NotImplementedError, "must implement the forward"):
            BadFw.apply(inp)

        with self.assertRaisesRegex(RuntimeError, "must implement the backward"):
            BadBw.apply(inp).sum().backward()

    def test_custom_function_local_inplace(self):
        class MyFn(torch.autograd.Function):
            @staticmethod
            def forward(ctx, inp, inplace):
                view = inp.clone()[:3]
                if inplace:
                    view += 2
                return view

            @staticmethod
            def backward(ctx, grad):
                return grad, None

        base = torch.rand(10, requires_grad=True)

        foo = MyFn.apply(base, False)
        self.assertEqual(foo.grad_fn.__class__.__name__, "MyFnBackward")

        foo = MyFn.apply(base, True)
        self.assertEqual(foo.grad_fn.__class__.__name__, "MyFnBackward")

    def test_integer_outputs(self):
        inp = torch.rand(4, requires_grad=True)

        out = inp.argmax()
        self.assertFalse(out.dtype.is_floating_point)
        self.assertFalse(out.requires_grad)

        out = inp.argmin()
        self.assertFalse(out.dtype.is_floating_point)
        self.assertFalse(out.requires_grad)

        out = inp.argsort()
        self.assertFalse(out.dtype.is_floating_point)
        self.assertFalse(out.requires_grad)

        val = torch.rand((), requires_grad=True)

        out = torch.searchsorted(inp, val)
        self.assertFalse(out.dtype.is_floating_point)
        self.assertFalse(out.requires_grad)

        bins = torch.linspace(0, 1.0, requires_grad=True)
        vals = torch.rand(5, 5, requires_grad=True)
        out = torch.bucketize(vals, bins)
        self.assertFalse(out.dtype.is_floating_point)
        self.assertFalse(out.requires_grad)

def index_variable(shape, max_indices):
    if not isinstance(shape, tuple):
        shape = (shape,)
    index = torch.rand(*shape).mul_(max_indices).floor_().long()
    return index


def index_perm_variable(shape, max_indices):
    if not isinstance(shape, tuple):
        shape = (shape,)

    index = torch.randperm(max_indices).narrow(0, 0, reduce(mul, shape)).view(shape)
    return index


def gather_variable(shape, index_dim, max_indices, duplicate=False):
    assert len(shape) == 2
    assert index_dim < 2
    batch_dim = 1 - index_dim
    index = torch.LongTensor(*shape)
    for i in range(shape[index_dim]):
        index.select(index_dim, i).copy_(
            torch.randperm(max_indices)[:shape[batch_dim]])
    if duplicate:
        index.select(batch_dim, 0).copy_(index.select(batch_dim, 1))
    return index


def bernoulli_scalar():
    return torch.tensor(0, dtype=torch.uint8).bernoulli_()


def gradgradcheck_method_precision_override(test_name):
    # these are just empirical observations, we should improve
    gradgradcheck_precision_override = {
        'test_norm': {'atol': 2e-2, 'rtol': 1e-2},
        'test_norm_1_5': {'atol': 1.5e-2, 'rtol': 1e-2},
        'test_norm_3': {'atol': 5e-2, 'rtol': 1e-2},
        'test_dist': {'atol': 5e-2, 'rtol': 1e-2},
        'test_dist_4': {'atol': 8e-2, 'rtol': 1e-2},
    }
    non_broadcasted_test_name = test_name.split("_broadcast")[0]
    override = gradgradcheck_precision_override.get(non_broadcasted_test_name)
    if override:
        if 'broadcast_lhs' in test_name or 'broadcast_rhs' in test_name:
            # errors accumulated across 1 dimension
            override = {'atol': override['atol'] * S, 'rtol': override['atol'] * S}
        elif 'broadcast_all' in test_name:
            # errors accumulated across multiple dimensions
            override = {'atol': override['atol'] * S * S, 'rtol': override['atol'] * S * S}
    return override

def run_grad_and_gradgrad_checks(test_case, name, test_name, apply_method, output_variable,
                                 input_variables, run_gradgradcheck=True):
    test_case.assertTrue(gradcheck(apply_method, input_variables, eps=1e-6, atol=PRECISION))
    if name in EXCLUDE_GRADGRADCHECK or test_name in EXCLUDE_GRADGRADCHECK_BY_TEST_NAME:
        return
    gradgradcheck_precision_override = gradgradcheck_method_precision_override(test_name)
    if gradgradcheck_precision_override is not None:
        atol = gradgradcheck_precision_override['atol']
        rtol = gradgradcheck_precision_override['rtol']
        test_case.assertTrue(gradgradcheck(apply_method, input_variables, None, atol=atol, rtol=rtol,
                                           gen_non_contig_grad_outputs=True))
    else:
        test_case.assertTrue(gradgradcheck(apply_method, input_variables, gen_non_contig_grad_outputs=True))


def run_functional_checks(test_case, test_name, name, apply_fn, run_grad_checks,
                          f_args_variable, f_args_tensor):
    output_variable = apply_fn(*f_args_variable)

    if run_grad_checks:
        run_grad_and_gradgrad_checks(test_case, name, test_name, apply_fn,
                                     output_variable, f_args_variable)

    self_variable = f_args_variable[0]
    if isinstance(output_variable, torch.Tensor) and output_variable.requires_grad and self_variable is not None:
        output_variable.backward(randn_like(output_variable))
        test_case.assertEqualTypeString(self_variable, self_variable.grad)
        test_case.assertEqual(self_variable.size(), self_variable.grad.size())

# this list corresponds to ops which have separate tests defined for complex dtypes in
# common_methods_invocations.py
# test for these ops with 'complex' in variant should only run for complex and
# the tests for these ops which do not have 'complex' in variant should not run for complex
# and only run for floating point

separate_complex_tests = ['view_as_real', 'real', 'imag', 'asin', 'acos', 'div', 'log',
<<<<<<< HEAD
                          'log10', 'log1p', 'log2', 'pow', 'tan', 'reciprocal', 'rsqrt',
                          'add', 'sub']
=======
                          'log10', 'log1p', 'log2', 'pow', 'tan', 'reciprocal', 'rsqrt', '__rdiv__']
>>>>>>> 7731370e

# NOTE: Some non-holomorphic are separately tested in TestAutogradComplex until gradcheck works properly
# for non-holomorphic functions

# allow list for complex
complex_list = ['t', 'view', 'reshape', 'reshape_as', 'view_as', 'roll', 'clone',
                'repeat', 'expand', 'flip', 'fliplr', 'flipud', 'rot90', 'transpose',
                'permute', 'squeeze', 'unsqueeze', 'resize', 'resize_as', 'tril', 'triu',
                'chunk', 'split', 'split_with_sizes', 'repeat', 'expand', 'zero_',
                'eq_', 'ne_', 'add', '__radd__', 'sum', 'conj', 'sin', 'cos', 'mul', 'sinh',
                'cosh', '__rmul__', 'sgn', 'abs', 'dot', 'vdot', 'tensor_split', 'matmul',
                'bmm', 'mv', 'ger', 'diagonal', 'atan', 'angle', 'tanh', 'fill_', 'sub'] + separate_complex_tests

# this list corresponds to cases that are not currently implemented
skip_cuda_list = ['bmm_complex', 'matmul_4d_4d_complex']

def add_test(
        name,
        self_size,
        args,
        variant_name='',
        check_ad=(),  # only used in test_jit
        dim_args_idx=(),
        skipTestIf=(),
        output_process_fn=lambda x: x,
        kwargs=None):
    kwargs = kwargs if kwargs else {}
    basic_test_name = 'test_' + name
    if variant_name != '':
        basic_test_name += '_' + variant_name

    if name in separate_complex_tests and 'complex' in variant_name:
        run_only_complex = True
    else:
        run_only_complex = False

    for dtype in [torch.double, torch.cdouble]:
        for dim_perm in product([-1, 1], repeat=len(dim_args_idx)):
            test_name = basic_test_name
            new_args = [arg * dim_perm[dim_args_idx.index(i)] if i in dim_args_idx else arg for i, arg in enumerate(args)]
            test_name = basic_test_name + ''.join('_neg' + str(i) for i, idx in enumerate(dim_perm) if idx < 0)

            if dtype.is_complex:
                # TODO: remove this. this is temporary while we ramp up the complex support.
                if name in complex_list:
                    if name in separate_complex_tests and 'complex' not in variant_name:
                        continue
                    if not run_only_complex:
                        test_name = test_name + '_complex'
                else:
                    continue
            elif run_only_complex:
                continue

            new_args = tuple(new_args)

            # for-loop bodies don't define scopes, so we have to save the variables
            # we want to close over in some way
            def do_test(self, device, dtype=dtype, name=name, self_size=self_size, args=new_args, test_name=test_name,
                        output_process_fn=output_process_fn):
                def check(name):
                    is_magic_method = name[:2] == '__' and name[-2:] == '__'
                    is_inplace = name[-1] == "_" and not is_magic_method
                    self_variable = create_input((self_size,), dtype=dtype, device=device)[0][0]
                    # FixMe: run grad checks on inplace self
                    if is_inplace:
                        self_variable.requires_grad = False
                    # need to record this because methods can change the size (e.g. unsqueeze)
                    args_variable, kwargs_variable = create_input(args, requires_grad=not is_inplace,
                                                                  call_kwargs=kwargs, dtype=dtype, device=device)
                    self_tensor = deepcopy(self_variable)
                    args_tensor = deepcopy(unpack_variables(args_variable))
                    if not exclude_tensor_method(name, test_name):
                        output_variable = getattr(self_variable, name)(*args_variable, **kwargs_variable)
                        output_tensor = getattr(self_tensor, name)(*args_tensor, **kwargs_variable)
                        if not isinstance(output_tensor, torch.Tensor) and not istuple(output_tensor):
                            if dtype.is_complex:
                                output_tensor = torch.tensor((output_tensor, ), dtype=torch.cfloat, device=device)
                            else:
                                output_tensor = torch.tensor((output_tensor, ), dtype=torch.float, device=device)
                        self.assertEqual(unpack_variables(output_variable), output_tensor)
                        # TODO: check that both have changed after adding all inplace ops

                        def fn(*inputs):
                            output = getattr(inputs[0], name)(*inputs[1:], **kwargs)
                            return output_process_fn(output)

                        if not is_inplace and name not in EXCLUDE_GRADCHECK:
                            run_grad_and_gradgrad_checks(self, name, test_name, fn,
                                                         output_variable, (self_variable,) + args_variable)

                    # functional interface tests
                    torch_fn = getattr_qualified(torch, name)
                    if torch_fn is not None and name not in EXCLUDE_FUNCTIONAL:
                        def fn(*inputs):
                            output = torch_fn(*inputs, **kwargs)
                            return output_process_fn(output)

                        f_args_variable = (self_variable,) + args_variable
                        f_args_tensor = (self_tensor,) + args_tensor
                        # could run the gradchecks again, but skip since we did it for the methods above.
                        run_gradcheck = exclude_tensor_method(name, test_name) and not is_inplace and name not in EXCLUDE_GRADCHECK
                        run_functional_checks(self, test_name, name, fn,
                                              run_gradcheck, f_args_variable, f_args_tensor)

                    # check for correct type of input and input.grad
                    if not is_inplace:
                        self_variable = create_input((self_size,), requires_grad=True, dtype=dtype)[0][0]
                        args_variable, kwargs_variable = create_input(args, requires_grad=False, call_kwargs=kwargs, dtype=dtype)
                        if hasattr(self_variable, name):
                            attribute_result = getattr(self_variable, name)
                            if callable(attribute_result):
                                output_variable = attribute_result(*args_variable, **kwargs_variable)
                            else:
                                self.assertTrue(len(args_variable) == 0)
                                self.assertTrue(len(kwargs_variable) == 0)
                                output_variable = attribute_result
                        else:
                            self_and_args_variable = (self_variable,) + args_variable
                            output_variable = torch_fn(*self_and_args_variable, **kwargs_variable)
                        if isinstance(output_variable, torch.autograd.Variable):
                            if output_variable.is_sparse:
                                rand = randn_like(output_variable.to_dense()).to_sparse()
                            else:
                                rand = randn_like(output_variable)
                            output_variable.backward(rand)
                            self.assertTrue(type(self_variable) == type(self_variable.grad))
                            self.assertTrue(self_variable.size() == self_variable.grad.size())

                        # compare grads to inplace grads
                        inplace_name = name + '_'
                        # can't broadcast inplace to left hand side
                        skip_inplace = ('broadcast_lhs' in test_name or
                                        'broadcast_all' in test_name or
                                        'atanh' in test_name or
                                        'acosh' in test_name or
                                        'asinh' in test_name or
                                        'abs_complex' in test_name or
                                        'abs_scalar_complex' in test_name)
                        if hasattr(torch.ones(1), inplace_name) and not skip_inplace:
                            output_variable = getattr(self_variable, name)(*args_variable, **kwargs_variable)
                            if not isinstance(output_variable, tuple):
                                output_variable = (output_variable,)
                            inplace_self_variable = deepcopy(self_variable)
                            inplace_self_variable_copy = tuple(i.clone() if isinstance(i, torch.Tensor) else i
                                                               for i in (inplace_self_variable,))
                            inplace_args_variable = deepcopy(args_variable)
                            inplace_args_variable_copy = tuple(i.clone() if isinstance(i, torch.Tensor) else i
                                                               for i in inplace_args_variable)

                            inplace_output_variable = (
                                getattr(inplace_self_variable_copy[0], inplace_name)(*inplace_args_variable_copy,
                                                                                     **kwargs_variable))
                            if not isinstance(inplace_output_variable, tuple):
                                inplace_output_variable = (inplace_output_variable,)
                            self.assertEqual(inplace_output_variable, output_variable)
                            # Check that gradient is the same
                            for inp_i, i in zip((inplace_self_variable,) + inplace_args_variable,
                                                (self_variable,) + args_variable):
                                if not isinstance(inp_i, torch.Tensor):
                                    assert not isinstance(i, torch.Tensor)
                                    continue
                                if inp_i.grad is not None:
                                    with torch.no_grad():
                                        inp_i.grad.zero_()
                                if i.grad is not None:
                                    with torch.no_grad():
                                        i.grad.zero_()
                            for i_o, o in zip(inplace_output_variable, output_variable):
                                if dtype.is_complex:
                                    grad = randn_like(i_o).to(torch.cdouble)
                                else:
                                    grad = randn_like(i_o).double()
                                i_o.backward(grad)
                                o.backward(grad)
                            for inp_i, i in zip((inplace_self_variable,) + inplace_args_variable,
                                                (self_variable,) + args_variable):
                                if not isinstance(inp_i, torch.Tensor):
                                    continue
                                self.assertEqual(inp_i.grad, i.grad)

                check(name)
                inplace_name = name + '_'
                # can't broadcast inplace to left hand side
                broadcast_skip_inplace = 'broadcast_lhs' in test_name or 'broadcast_all' in test_name
                # skip C -> R inplace tests
                skip_c_to_r_inplace = 'abs_complex' in test_name or 'abs_scalar_complex' in test_name
                skip_inplace = broadcast_skip_inplace or skip_c_to_r_inplace
                if hasattr(torch.ones(1), inplace_name) and not skip_inplace:
                    check(inplace_name)

            assert not hasattr(TestAutograd, test_name), 'Two tests have the same name: ' + test_name

            for skip in skipTestIf:
                do_test = skip(do_test)

            # TODO: remove this once tests from skip_cuda_list work
            do_test = skipCUDAIf(
                any(skip_test in test_name for skip_test in skip_cuda_list),
                "not implemented for CUDA yet")(do_test)

            setattr(TestAutogradDeviceType, test_name, do_test)

class TestAutogradComplex(TestCase):
    def test_view_func_for_complex_views(self):
        # case 1: both parent and child have view_func
        x = torch.randn(2, 2, 2, dtype=torch.double, requires_grad=True)
        y = x.detach().requires_grad_(True)

        x0 = x.clone()
        x1 = torch.view_as_complex(x0)
        x2 = torch.view_as_real(x1)
        x2.mul_(2)
        x2.sum().backward()

        y0 = y.clone()
        y0.mul_(2)
        y0.sum().backward()

        self.assertEqual(x.grad, y.grad)

        # case 2: parent has view_func but child does not
        x = torch.randn(2, 2, 2, dtype=torch.double, requires_grad=True)
        y = x.detach().requires_grad_(True)

        def fn(a):
            b = a.clone()
            b1 = torch.view_as_complex(b)
            b2 = b1.reshape(b1.numel())
            return b2

        x0 = fn(x)
        x0.mul_(2)
        x0.sum().backward()

        y0 = fn(y)
        y1 = y0.mul(2)
        y1.sum().backward()

        self.assertEqual(x.grad, y.grad)

        # case 3: parent does not have a view_func but child does
        x = torch.randn(10, dtype=torch.cdouble, requires_grad=True)
        y = x.detach().requires_grad_(True)

        def fn(a, dim0_size=5):
            b = a.clone()
            b1 = b.reshape(dim0_size, 2)
            b2 = torch.view_as_real(b1)
            return b2

        x0 = fn(x)
        x0.mul_(2)
        x0.sum().backward()

        y0 = fn(y)
        y1 = y0.mul(2)
        y1.sum().backward()

        self.assertEqual(x.grad, y.grad)

    def as_identity(self):
        # view_as_real and view_as_complex behavior should be like an identity
        def func(z):
            z_ = torch.view_as_complex(z)
            z_select = torch.select(z_, z_.dim() - 1, 0)
            z_select_real = torch.view_as_real(z_select)
            return z_select_real.sum()

        z = torch.randn(10, 2, 2, dtype=torch.double, requires_grad=True)
        gradcheck(func, [z])
        func(z).backward()

        z1 = z.clone().detach().requires_grad_(True)
        torch.select(z1, z1.dim() - 2, 0).sum().backward()

        self.assertEqual(z.grad, z1.grad)

class TestAutogradFunctional(TestCase):
    def _assert_same_struct(self, res, base):
        # base and res should be Tensors or tuple of Tensors with the same size
        if isinstance(base, torch.Tensor):
            self.assertTrue(isinstance(res, torch.Tensor))
            self.assertEqual(base.size(), res.size())
        elif isinstance(base, tuple):
            self.assertTrue(isinstance(res, tuple))
            self.assertEqual(len(base), len(res))
            for el_base, el_res in zip(base, res):
                self.assertTrue(isinstance(el_base, torch.Tensor))
                self.assertTrue(isinstance(el_res, torch.Tensor))
                self.assertEqual(el_base.size(), el_res.size())
        else:
            # Wrong base
            raise RuntimeError("The base given to `_assert_same_struct` doesn't have"
                               " the right structure.")

    def _assert_interleaved_struct(self, res, base1, base2):
        # base1 and base2 can be Tensors or tuples of Tensors.
        # If they are tuples, res should be a tuple as well.
        # The indexing works as follows for base1, base2 being
        # - tuple, tuple: res[i][j][k][l] = (base1[i][k], base2[j][l])
        # - tuple, Tensor: res[i][k][l] = (base1[i][k], base2[l])
        # - Tensor, tuple: res[i][j][l] = (base1[i], base2[j][l])
        # - Tensor, Tensor: res[k][l] = (base1[k], base2[l])
        if isinstance(base1, torch.Tensor) and isinstance(base2, torch.Tensor):
            self.assertTrue(isinstance(res, torch.Tensor))
            self.assertEqual(res.size(), base1.size() + base2.size())
        elif isinstance(base1, tuple) and isinstance(base2, torch.Tensor):
            self.assertTrue(isinstance(res, tuple))
            self.assertEqual(len(res), len(base1))
            for el_res, el_base1 in zip(res, base1):
                self.assertTrue(isinstance(el_res, torch.Tensor))
                self.assertTrue(isinstance(el_base1, torch.Tensor))
                self.assertEqual(el_res.size(), el_base1.size() + base2.size())
        elif isinstance(base1, torch.Tensor) and isinstance(base2, tuple):
            self.assertTrue(isinstance(res, tuple))
            self.assertEqual(len(res), len(base2))
            for el_res, el_base2 in zip(res, base2):
                self.assertTrue(isinstance(el_res, torch.Tensor))
                self.assertTrue(isinstance(el_base2, torch.Tensor))
                self.assertEqual(el_res.size(), base1.size() + el_base2.size())
        elif isinstance(base1, tuple) and isinstance(base2, tuple):
            self.assertTrue(isinstance(res, tuple))
            self.assertEqual(len(res), len(base1))
            for el_res, el_base1 in zip(res, base1):
                self.assertTrue(isinstance(el_res, tuple))
                self.assertEqual(len(res), len(base2))
                for el_el_res, el_base2 in zip(el_res, base2):
                    self.assertTrue(isinstance(el_el_res, torch.Tensor))
                    self.assertTrue(isinstance(el_base2, torch.Tensor))
                    self.assertEqual(el_el_res.size(), el_base1.size() + el_base2.size())
        else:
            # Wrong bases
            raise RuntimeError("The bases given to `_assert_interleaved_struct` don't have"
                               " the right structure.")

    def test_vjp_err_check(self):
        def foo(a):
            return 3 * a.narrow(0, 0, 3)

        def bar(a):
            return 3 * a.narrow(0, 0, 3), "bar"

        inp = torch.rand(4)
        v = torch.ones(3)
        with self.assertRaisesRegex(TypeError, "The inputs given to vjp must be either a Tensor"):
            res = autogradF.vjp(foo, (inp, 2), v)

        with self.assertRaisesRegex(TypeError, "The outputs of the user-provided function given to vjp must"):
            res = autogradF.vjp(bar, inp, v)

        with self.assertRaisesRegex(RuntimeError, "The vector v can only be None if the user-provided function returns"):
            res = autogradF.vjp(foo, inp)

        with self.assertRaisesRegex(RuntimeError, "The given v should contain a single Tensor."):
            res = autogradF.vjp(foo, inp, (torch.ones_like(inp), torch.ones_like(inp)))

        with self.assertRaisesRegex(RuntimeError, "v has invalid size: should be torch.Size"):
            res = autogradF.vjp(foo, inp, v[:2])

        res = autogradF.vjp(foo, inp, v)[1]
        self._assert_same_struct(res, inp)

    def test_vjp_err_check_strict(self):
        def foo(a):
            return a.detach()

        def bar(a):
            # Make a non-leaf Tensor that requires_grad but that is not connected to the input
            return a.long().float().requires_grad_().clone()

        inp = torch.rand(4)
        v = torch.rand(4)
        with self.assertRaisesRegex(RuntimeError, "Output 0 of the user-provided function does not require gradients."):
            res = autogradF.vjp(foo, inp, v, strict=True)
        res = autogradF.vjp(foo, inp, v, strict=False)
        self._assert_same_struct(res[1], inp)
        self.assertEqual(res[1].abs().sum(), 0.)

        with self.assertRaisesRegex(RuntimeError, "The output of the user-provided function is independent of input 0"):
            res = autogradF.vjp(bar, inp, v, strict=True)
        res = autogradF.vjp(bar, inp, v, strict=False)
        self._assert_same_struct(res[1], inp)
        self.assertEqual(res[1].abs().sum(), 0.)

        # The Jacobian does not depend on the input
        def foo(a):
            return a.clone()

        inp.requires_grad_()
        with self.assertRaisesRegex(RuntimeError, "jacobian of the user-provided function is independent of input 0."):
            res = autogradF.vjp(foo, inp, v, create_graph=True, strict=True)
        res = autogradF.vjp(foo, inp, v, create_graph=True, strict=False)
        self._assert_same_struct(res[1], inp)
        self.assertEqual(res[1], v)

    def test_vjp_output(self):
        def reducer(x):
            return x.sum(dim=1)
        inputs = torch.rand(4, 4)
        v = torch.ones(4)
        res = autogradF.vjp(reducer, inputs, v)
        self._assert_same_struct(res[1], inputs)
        self.assertIsNone(res[0].grad_fn)
        self.assertIsNone(res[1].grad_fn)

        def adder(x, y):
            return 2 * x + 3 * y

        inputs = (torch.rand(2), torch.rand(2))
        v = torch.ones(2)
        out, vjp_val = autogradF.vjp(adder, inputs, v)
        self._assert_same_struct(vjp_val, inputs)
        self.assertIsNone(out.grad_fn)
        self.assertIsNone(vjp_val[0].grad_fn)
        self.assertIsNone(vjp_val[1].grad_fn)

        def adder(x, y):
            return 2 * x + 3 * y, x + y

        inputs = (torch.rand(2), torch.rand(2))
        v = (torch.tensor([1., 0.]), torch.tensor([1., 0.]))
        out, vjp_val = autogradF.vjp(adder, inputs, v)
        self._assert_same_struct(vjp_val, inputs)
        self.assertIsNone(out[0].grad_fn)
        self.assertIsNone(out[1].grad_fn)
        self.assertIsNone(vjp_val[0].grad_fn)
        self.assertIsNone(vjp_val[1].grad_fn)

    def test_vjp_scalar(self):
        def reducer(x):
            return x.sum()
        inputs = torch.rand(4, 4)
        v = torch.ones([])
        res = autogradF.vjp(reducer, inputs, v)
        self._assert_same_struct(res[0], v)
        self._assert_same_struct(res[1], inputs)

        res = autogradF.vjp(reducer, inputs)
        self._assert_same_struct(res[0], v)
        self._assert_same_struct(res[1], inputs)

        def expander(x):
            return x.unsqueeze(0).repeat(4)
        inputs = torch.rand([])
        v = torch.ones(4)
        res = autogradF.vjp(expander, inputs, v)
        self._assert_same_struct(res[0], v)
        self._assert_same_struct(res[1], inputs)

    def test_vjp_create_graph(self):
        def reducer(x):
            return x.sum(dim=1)
        inputs = torch.rand(2, 2)
        v = torch.ones(2)

        inputs.requires_grad_()
        v.requires_grad_()
        res = autogradF.vjp(reducer, inputs, v, create_graph=True)
        self._assert_same_struct(res[1], inputs)
        self.assertIsNotNone(res[0].grad_fn)
        self.assertIsNotNone(res[1].grad_fn)

        gradcheck(lambda inp, v: autogradF.vjp(reducer, inputs, v, create_graph=True), (inputs, v))
        gradgradcheck(lambda inp, v: autogradF.vjp(reducer, inputs, v, create_graph=True), (inputs, v))

        def adder(x, y):
            return 2 * x + 3 * y, x * y

        inputs = (torch.rand(2, requires_grad=True), torch.rand(2, requires_grad=True))
        v = (torch.tensor([1., 0.], requires_grad=True), torch.tensor([1., 0.], requires_grad=True))

        gradcheck(lambda *args: autogradF.vjp(adder, args[:2], args[2:], create_graph=True)[1], inputs + v)
        gradgradcheck(lambda *args: autogradF.vjp(adder, args[:2], args[2:], create_graph=True)[1], inputs + v)

        def foo(*args):
            x, y = args[:2]
            v = args[2:]

            x = x.cos()
            val, grad = autogradF.vjp(adder, (x, y), v, create_graph=True)

            return val[0].exp() + val[1].exp() + grad[0].exp() + grad[1].exp() + x.exp() + y.exp()

        gradcheck(foo, inputs + v)
        gradgradcheck(foo, inputs + v)

    def test_jvp_err_check(self):
        def foo(a):
            return 3 * a.narrow(0, 0, 3)

        def bar(a):
            return 3 * a.narrow(0, 0, 3), "bar"

        inp = torch.rand(4)
        v = torch.rand(4)
        with self.assertRaisesRegex(TypeError, "The inputs given to jvp must be either a Tensor"):
            res = autogradF.jvp(foo, (inp, 2), v)

        with self.assertRaisesRegex(TypeError, "The outputs of the user-provided function given to jvp must"):
            res = autogradF.jvp(bar, inp, v)

        with self.assertRaisesRegex(RuntimeError, "The vector v can only be None if the input to the user-provided function"):
            res = autogradF.jvp(foo, inp)

        with self.assertRaisesRegex(RuntimeError, "The given v should contain a single Tensor."):
            res = autogradF.jvp(foo, inp, (v, v))

        with self.assertRaisesRegex(RuntimeError, "v has invalid size: should be torch.Size"):
            res = autogradF.jvp(foo, inp, v[:2])

        res = autogradF.jvp(foo, inp, v)[1]
        self._assert_same_struct(res, foo(inp))

    def test_jvp_err_check_strict(self):
        def foo(a):
            return a.detach()

        def bar(a):
            # Make a non-leaf Tensor that requires_grad but that is not connected to the input
            return a.long().float().requires_grad_().clone()

        inp = torch.rand(4)
        v = torch.rand(4)
        with self.assertRaisesRegex(RuntimeError, "Output 0 of the user-provided function does not require gradients."):
            res = autogradF.jvp(foo, inp, v, strict=True)
        res = autogradF.jvp(foo, inp, v, strict=False)
        self._assert_same_struct(res[1], res[0])
        self.assertEqual(res[1].abs().sum(), 0.)

        with self.assertRaisesRegex(RuntimeError, "The output of the user-provided function is independent of input 0"):
            res = autogradF.jvp(bar, inp, v, strict=True)
        res = autogradF.jvp(bar, inp, v, strict=False)
        self._assert_same_struct(res[1], res[0])
        self.assertEqual(res[1].abs().sum(), 0.)

        # The Jacobian does not depend on the input
        def foo(a):
            return a.clone()

        inp.requires_grad_()
        with self.assertRaisesRegex(RuntimeError, "jacobian of the user-provided function is independent of input 0."):
            res = autogradF.jvp(foo, inp, v, create_graph=True, strict=True)
        res = autogradF.jvp(foo, inp, v, create_graph=True, strict=False)
        self._assert_same_struct(res[1], inp)
        self.assertEqual(res[1], v)

    def test_jvp_output(self):
        def reducer(x):
            return x.sum(dim=1)
        inputs = torch.rand(4, 4)
        v = torch.ones(4, 4)
        res = autogradF.jvp(reducer, inputs, v)
        self._assert_same_struct(res[1], res[0])
        self.assertIsNone(res[0].grad_fn)
        self.assertIsNone(res[1].grad_fn)

        def adder(x, y):
            return 2 * x + 3 * y

        inputs = (torch.rand(2), torch.rand(2))
        v = (torch.ones(2), torch.ones(2))
        out, jvp_val = autogradF.jvp(adder, inputs, v)
        self._assert_same_struct(jvp_val, out)
        self.assertIsNone(out.grad_fn)
        self.assertIsNone(jvp_val[0].grad_fn)
        self.assertIsNone(jvp_val[1].grad_fn)

        def adder(x, y):
            return 2 * x + 3 * y, x + y

        inputs = (torch.rand(2), torch.rand(2))
        v = (torch.tensor([1., 0.]), torch.tensor([1., 0.]))
        out, jvp_val = autogradF.jvp(adder, inputs, v)
        self._assert_same_struct(jvp_val, out)
        self.assertIsNone(out[0].grad_fn)
        self.assertIsNone(out[1].grad_fn)
        self.assertIsNone(jvp_val[0].grad_fn)
        self.assertIsNone(jvp_val[1].grad_fn)

    def test_jvp_scalar(self):
        def reducer(x):
            return x.sum()
        inputs = torch.rand(4, 4)
        v = torch.ones(4, 4)
        res = autogradF.jvp(reducer, inputs, v)
        self._assert_same_struct(res[0], torch.zeros([]))
        self._assert_same_struct(res[1], res[0])

        def expander(x):
            return x.unsqueeze(0).repeat(4)
        inputs = torch.rand([])
        v = torch.ones([])
        res = autogradF.jvp(expander, inputs, v)
        self._assert_same_struct(res[0], torch.zeros(4))
        self._assert_same_struct(res[1], res[0])

        res = autogradF.jvp(expander, inputs)
        self._assert_same_struct(res[0], torch.zeros(4))
        self._assert_same_struct(res[1], res[0])

    def test_jvp_create_graph(self):
        def reducer(x):
            return x.sum(dim=1)
        inputs = torch.rand(2, 2)
        v = torch.ones(2, 2)

        inputs.requires_grad_()
        v.requires_grad_()
        res = autogradF.jvp(reducer, inputs, v, create_graph=True)
        self._assert_same_struct(res[1], res[0])
        self.assertIsNotNone(res[0].grad_fn)
        self.assertIsNotNone(res[1].grad_fn)

        gradcheck(lambda inp, v: autogradF.jvp(reducer, inp, v, create_graph=True), (inputs, v))
        gradgradcheck(lambda inp, v: autogradF.jvp(reducer, inp, v, create_graph=True), (inputs, v))

        def adder(x, y):
            return 2 * x + 3 * y, x * y

        inputs = (torch.rand(2, requires_grad=True), torch.rand(2, requires_grad=True))
        v = (torch.tensor([1., 0.], requires_grad=True), torch.tensor([1., 0.], requires_grad=True))

        gradcheck(lambda *args: autogradF.jvp(adder, args[:2], args[2:], create_graph=True)[1], inputs + v)
        gradgradcheck(lambda *args: autogradF.jvp(adder, args[:2], args[2:], create_graph=True)[1], inputs + v)

        def foo(*args):
            x, y = args[:2]
            v = args[2:]

            x = x.cos()
            val, grad = autogradF.jvp(adder, (x, y), v, create_graph=True)

            return val[0].exp() + val[1].exp() + grad[0].exp() + grad[1].exp() + x.exp() + y.exp()

        gradcheck(foo, inputs + v)
        gradgradcheck(foo, inputs + v)

    def test_jacobian_err_check(self):
        def foo(a):
            return 3 * a.narrow(0, 0, 3)

        def bar(a):
            return 3 * a.narrow(0, 0, 3), "bar"

        inp = torch.rand(4)
        with self.assertRaisesRegex(TypeError, "The inputs given to jacobian must be either a Tensor"):
            res = autogradF.jacobian(foo, (inp, 2))

        with self.assertRaisesRegex(TypeError, "The outputs of the user-provided function given to jacobian must"):
            res = autogradF.jacobian(bar, inp)

        res = autogradF.jacobian(foo, inp)
        self._assert_interleaved_struct(res, foo(inp), inp)

        def foo(a, b):
            return b, 3 * a.narrow(0, 0, 3)

        inp = (torch.rand(4), torch.rand(5))

        res = autogradF.jacobian(foo, inp)
        self._assert_interleaved_struct(res, foo(*inp), inp)

    def test_jacobian_err_check_strict(self):
        def foo(a):
            return a.detach()

        def bar(a):
            # Make a non-leaf Tensor that requires_grad but that is not connected to the input
            return a.long().float().requires_grad_().clone()

        inp = torch.rand(4)
        with self.assertRaisesRegex(RuntimeError, "Output 0 of the user-provided function does not require gradients."):
            res = autogradF.jacobian(foo, inp, strict=True)
        res = autogradF.jacobian(foo, inp, strict=False)
        self._assert_interleaved_struct(res, foo(inp), inp)
        self.assertEqual(res.abs().sum(), 0.)

        with self.assertRaisesRegex(RuntimeError, "Output 0 of the user-provided function is independent of input 0."):
            res = autogradF.jacobian(bar, inp, strict=True)
        res = autogradF.jacobian(bar, inp, strict=False)
        self._assert_interleaved_struct(res, foo(inp), inp)
        self.assertEqual(res.abs().sum(), 0.)

        # The Jacobian does not depend on the input
        def foo(a):
            return a.clone()

        inp.requires_grad_()
        with self.assertRaisesRegex(RuntimeError, "jacobian of the user-provided function is independent of input 0."):
            res = autogradF.jacobian(foo, inp, create_graph=True, strict=True)
        res = autogradF.jacobian(foo, inp, create_graph=True, strict=False)
        self._assert_interleaved_struct(res, inp, inp)
        self.assertEqual(res, torch.eye(4))

    def test_jacobian_output(self):
        def exp_reducer(x):
            return x.exp().sum(dim=1)

        inputs = torch.rand(4, 4)
        res = autogradF.jacobian(exp_reducer, inputs)
        self._assert_interleaved_struct(res, exp_reducer(inputs), inputs)
        self.assertIsNone(res.grad_fn)

        def identity(x):
            return x.clone()

        inputs = torch.rand(4)
        res = autogradF.jacobian(identity, inputs)
        self._assert_interleaved_struct(res, identity(inputs), inputs)
        self.assertIsNone(res.grad_fn)
        self.assertEqual(res, torch.eye(4))

        def add_exp_reducer(x, y):
            return (x + y.exp()).sum(dim=1)

        inputs = (torch.rand(4, 4), torch.rand(4, 4))
        res = autogradF.jacobian(add_exp_reducer, inputs)
        self._assert_interleaved_struct(res, add_exp_reducer(*inputs), inputs)
        self.assertIsNone(res[0].grad_fn)
        self.assertIsNone(res[1].grad_fn)

    def test_jacobian_scalar(self):
        def reducer(x):
            return x.sum()
        inputs = torch.rand(4, 4)
        res = autogradF.jacobian(reducer, inputs)
        self._assert_same_struct(res, inputs)

        def expander(x):
            return x.unsqueeze(0).repeat(4)
        inputs = torch.rand([])
        res = autogradF.jacobian(expander, inputs)
        self._assert_same_struct(res, torch.zeros(4))

    def test_jacobian_create_graph(self):
        def exp_reducer(x):
            return x.exp().sum(dim=1)

        inputs = torch.rand(4, 4, requires_grad=True)
        res = autogradF.jacobian(exp_reducer, inputs, create_graph=True)
        self._assert_interleaved_struct(res, exp_reducer(inputs), inputs)
        self.assertIsNotNone(res.grad_fn)

        gradcheck(lambda inp: autogradF.jacobian(exp_reducer, inp, create_graph=True), inputs)
        gradgradcheck(lambda inp: autogradF.jacobian(exp_reducer, inp, create_graph=True), inputs)

        def add_exp_reducer(x, y):
            return (x + y).exp().sum(dim=1)

        inputs = (torch.rand(4, 4, requires_grad=True), torch.rand(4, 4, requires_grad=True))
        res = autogradF.jacobian(add_exp_reducer, inputs, create_graph=True)
        self._assert_interleaved_struct(res, add_exp_reducer(*inputs), inputs)
        self.assertIsNotNone(res[0].grad_fn)
        self.assertIsNotNone(res[1].grad_fn)

        gradcheck(lambda *inp: autogradF.jacobian(add_exp_reducer, inp, create_graph=True), inputs)
        gradgradcheck(lambda *inp: autogradF.jacobian(add_exp_reducer, inp, create_graph=True), inputs)

        def foo(x, y):
            x = x.cos()
            val, jac = autogradF.jacobian(add_exp_reducer, (x, y), create_graph=True)

            res = val[0].exp().sum() + val[1].exp().sum() + jac[0].exp().sum()
            res = res + jac[1].exp().sum() + x.exp().sum() + y.exp().sum()
            return res

        gradcheck(foo, inputs)
        gradgradcheck(foo, inputs)

    def test_hessian_err_check(self):
        def foo(a):
            return 3 * a.narrow(0, 0, 3).exp().sum()

        def bar(a):
            return 3 * a.narrow(0, 0, 3), "bar"

        def bar2(a):
            return 3 * a.narrow(0, 0, 3)

        def bar3(a):
            return 3 * a.narrow(0, 0, 3), 3 * a.narrow(0, 0, 3)

        inp = torch.rand(4)
        with self.assertRaisesRegex(TypeError, "The inputs given to hessian must be either a Tensor"):
            res = autogradF.hessian(foo, (inp, 2))

        with self.assertRaisesRegex(TypeError, "The outputs of the user-provided function given to hessian must"):
            res = autogradF.hessian(bar, inp)

        err_msg_out = "The Tensor returned by the function given to hessian should contain a single element"
        with self.assertRaisesRegex(RuntimeError, err_msg_out):
            res = autogradF.hessian(bar2, inp)

        with self.assertRaisesRegex(RuntimeError, "The function given to hessian should return a single Tensor"):
            res = autogradF.hessian(bar3, inp)

        res = autogradF.hessian(foo, inp)
        self._assert_interleaved_struct(res, inp, inp)

        def foo(a, b):
            return (3 * b.narrow(0, 0, 3) * a.narrow(0, 0, 3)).sum()

        inp = (torch.rand(4), torch.rand(5))

        res = autogradF.hessian(foo, inp)
        self._assert_interleaved_struct(res, inp, inp)

    def test_hessian_err_check_strict(self):
        def foo(a):
            return a.detach().sum()

        def bar(a):
            # Make a non-leaf Tensor that requires_grad but that is not connected to the input
            return a.long().float().requires_grad_().clone().sum()

        def bar2(a):
            # A Linear function for which the jacobian is independent of the input
            return (3 * a).sum()

        inp = torch.rand(4)
        with self.assertRaisesRegex(RuntimeError, "Output 0 of the user-provided function does not require gradients."):
            res = autogradF.hessian(foo, inp, strict=True)
        res = autogradF.hessian(foo, inp, strict=False)
        self._assert_interleaved_struct(res, inp, inp)
        self.assertEqual(res.abs().sum(), 0.)

        with self.assertRaisesRegex(RuntimeError, "jacobian of the user-provided function with respect to input 0"):
            res = autogradF.hessian(bar, inp, strict=True)
        res = autogradF.hessian(bar, inp, strict=False)
        self._assert_interleaved_struct(res, inp, inp)
        self.assertEqual(res.abs().sum(), 0.)

        with self.assertRaisesRegex(RuntimeError, "jacobian of the user-provided function with respect to input 0 is"):
            res = autogradF.hessian(bar2, inp, strict=True)
        res = autogradF.hessian(bar2, inp, strict=False)
        self._assert_interleaved_struct(res, inp, inp)
        self.assertEqual(res.abs().sum(), 0.)

    def test_hessian_output(self):
        def pow_reducer(x):
            return x.pow(3).sum()

        inputs = torch.rand(2, 2)
        res = autogradF.hessian(pow_reducer, inputs)
        self._assert_interleaved_struct(res, inputs, inputs)
        self.assertIsNone(res.grad_fn)

        def add_pow_reducer(x, y):
            return (x + y).pow(3).sum()

        inputs = (torch.rand(2, 2), torch.rand(2, 2))
        res = autogradF.hessian(add_pow_reducer, inputs)
        self._assert_interleaved_struct(res, inputs, inputs)
        self.assertIsNone(res[0][0].grad_fn)
        self.assertIsNone(res[0][1].grad_fn)
        self.assertIsNone(res[1][0].grad_fn)
        self.assertIsNone(res[1][1].grad_fn)

    def test_hessian_scalar(self):
        def reducer(x):
            return x.sum()
        inputs = torch.rand(4, 4)
        res = autogradF.hessian(reducer, inputs)
        self._assert_interleaved_struct(res, inputs, inputs)

        inputs = torch.rand([])
        res = autogradF.hessian(reducer, inputs)
        self._assert_same_struct(res, inputs)

        def bad_reducer(x):
            return x.sum().view(1, 1, 1)
        inputs = torch.rand(4, 4)
        res = autogradF.hessian(bad_reducer, inputs)
        self._assert_interleaved_struct(res, inputs, inputs)

    def test_hessian_create_graph(self):
        def pow_reducer(x):
            return x.pow(3).sum()

        inputs = torch.rand(2, 2, requires_grad=True)
        res = autogradF.hessian(pow_reducer, inputs, create_graph=True)
        self._assert_interleaved_struct(res, inputs, inputs)
        self.assertIsNotNone(res.grad_fn)

        gradcheck(lambda inp: autogradF.hessian(pow_reducer, inp, create_graph=True), inputs)
        gradgradcheck(lambda inp: autogradF.hessian(pow_reducer, inp, create_graph=True), inputs)

        def add_pow_reducer(x, y):
            return (x + y).pow(3).sum()

        inputs = (torch.rand(2, 2, requires_grad=True), torch.rand(2, 2, requires_grad=True))
        res = autogradF.hessian(add_pow_reducer, inputs, create_graph=True)
        self._assert_interleaved_struct(res, inputs, inputs)
        self.assertIsNotNone(res[0][0].grad_fn)
        self.assertIsNotNone(res[0][1].grad_fn)
        self.assertIsNotNone(res[1][0].grad_fn)
        self.assertIsNotNone(res[1][1].grad_fn)

        def flatten(inp):
            return tuple(el_lvl2 for el_lvl1 in inp for el_lvl2 in el_lvl1)

        gradcheck(lambda *inp: flatten(autogradF.hessian(add_pow_reducer, inp, create_graph=True)), inputs)
        gradgradcheck(lambda *inp: flatten(autogradF.hessian(add_pow_reducer, inp, create_graph=True)), inputs)

        def foo(x, y):
            x = x.cos()
            val, hess = autogradF.hessian(add_pow_reducer, (x, y), create_graph=True)

            res = val[0].cos().sum() + val[1].cos().sum() + hess[0].cos().sum()
            res = res + hess[1].cos().sum() + x.cos().sum() + y.cos().sum()
            return res

        gradcheck(foo, inputs)
        gradgradcheck(foo, inputs)

    def test_vhp_err_check(self):
        def foo(a):
            return 3 * a.narrow(0, 0, 3).exp().sum()

        def bar(a):
            return 3 * a.narrow(0, 0, 3), "bar"

        def bar2(a):
            return 3 * a.narrow(0, 0, 3)

        inp = torch.rand(4)
        v = torch.rand(4)
        with self.assertRaisesRegex(TypeError, "The inputs given to vhp must be either a Tensor"):
            res = autogradF.vhp(foo, (inp, 2), v)

        with self.assertRaisesRegex(TypeError, "The outputs of the user-provided function given to vhp must"):
            res = autogradF.vhp(bar, inp, v)

        err_msg_out = "The Tensor returned by the function given to vhp should contain a single element"
        with self.assertRaisesRegex(RuntimeError, err_msg_out):
            res = autogradF.vhp(bar2, inp, v)

        with self.assertRaisesRegex(RuntimeError, "v has invalid size:"):
            res = autogradF.vhp(foo, inp, torch.rand(5))

        with self.assertRaisesRegex(TypeError, "The v given to vhp must be either a Tensor or a tuple of Tensors"):
            res = autogradF.vhp(foo, inp, (v, 2))

        res = autogradF.vhp(foo, inp, v)
        self._assert_same_struct(res[1], inp)

        def foo(a, b):
            return (3 * b.narrow(0, 0, 3) * a.narrow(0, 0, 3)).sum()

        inp = (torch.rand(4), torch.rand(5))
        v = (torch.rand(4), torch.rand(5))

        res = autogradF.vhp(foo, inp, v)
        self._assert_same_struct(res[1], inp)

    def test_vhp_err_check_strict(self):
        def foo(a):
            return a.detach().sum()

        def bar(a):
            # Make a non-leaf Tensor that requires_grad but that is not connected to the input
            return a.long().float().requires_grad_().clone().sum()

        def bar2(a):
            # A Linear function for which the jacobian is independent of the input
            return (3 * a).sum()

        inp = torch.rand(4)
        v = torch.rand(4)
        with self.assertRaisesRegex(RuntimeError, "Output 0 of the user-provided function does not require gradients."):
            res = autogradF.vhp(foo, inp, v, strict=True)
        res = autogradF.vhp(foo, inp, v, strict=False)
        self._assert_same_struct(res[1], inp)
        self.assertEqual(res[1].abs().sum(), 0.)

        with self.assertRaisesRegex(RuntimeError, "The output of the user-provided function is independent of input 0"):
            res = autogradF.vhp(bar, inp, v, strict=True)
        res = autogradF.vhp(bar, inp, v, strict=False)
        self._assert_same_struct(res[1], inp)
        self.assertEqual(res[1].abs().sum(), 0.)

        with self.assertRaisesRegex(RuntimeError, "jacobian of the user-provided function with respect to input 0 is"):
            res = autogradF.vhp(bar2, inp, v, strict=True)
        res = autogradF.vhp(bar2, inp, v, strict=False)
        self._assert_same_struct(res[1], inp)
        self.assertEqual(res[1].abs().sum(), 0.)

    def test_vhp_output(self):
        def foo(a):
            return 3 * a.narrow(0, 0, 3).exp().sum()

        inputs = torch.rand(4, 4)
        v = torch.ones(4, 4)
        res = autogradF.vhp(foo, inputs, v)
        self._assert_same_struct(res[1], inputs)
        self.assertIsNone(res[0].grad_fn)
        self.assertIsNone(res[1].grad_fn)

        def bar(a, b):
            return (a + 3 * b.narrow(0, 0, 3)).exp().sum()

        inputs = (torch.rand(3), torch.rand(4))
        v = (torch.ones(3), torch.ones(4))
        out, vhp_val = autogradF.vhp(bar, inputs, v)
        self._assert_same_struct(vhp_val, inputs)
        self.assertIsNone(out.grad_fn)
        self.assertIsNone(vhp_val[0].grad_fn)
        self.assertIsNone(vhp_val[1].grad_fn)

    def test_vhp_scalar(self):
        def reducer(x):
            return x.sum()
        inputs = torch.rand(4, 4)
        v = torch.ones(4, 4)
        res = autogradF.vhp(reducer, inputs, v)
        self._assert_same_struct(res[1], inputs)

        inputs = torch.rand([])
        v = torch.rand([])
        res = autogradF.vhp(reducer, inputs, v)
        self._assert_same_struct(res[1], inputs)

        res = autogradF.vhp(reducer, inputs)
        self._assert_same_struct(res[1], inputs)

        def bad_reducer(x):
            return x.sum().view(1, 1, 1)
        inputs = torch.rand(4, 4)
        v = torch.rand(4, 4)
        res = autogradF.vhp(bad_reducer, inputs, v)
        self._assert_same_struct(res[1], inputs)

    def test_vhp_create_graph(self):
        def foo(a):
            return 3 * a.narrow(0, 0, 3).exp().sum()

        inputs = torch.rand(4, 4, requires_grad=True)
        v = torch.ones(4, 4, requires_grad=True)
        res = autogradF.vhp(foo, inputs, v, create_graph=True)
        self._assert_same_struct(res[1], inputs)
        self.assertIsNotNone(res[0].grad_fn)
        self.assertIsNotNone(res[1].grad_fn)

        gradcheck(lambda inp, v: autogradF.vhp(foo, inp, v, create_graph=True), (inputs, v))
        gradgradcheck(lambda inp, v: autogradF.vhp(foo, inp, v, create_graph=True), (inputs, v))

        def bar(a, b):
            return (a + 3 * b.narrow(0, 0, 3)).exp().sum()

        inputs = (torch.rand(3, requires_grad=True), torch.rand(4, requires_grad=True))
        v = (torch.ones(3, requires_grad=True), torch.ones(4, requires_grad=True))
        out, vhp_val = autogradF.vhp(bar, inputs, v, create_graph=True)
        self._assert_same_struct(vhp_val, inputs)
        self.assertIsNotNone(out.grad_fn)
        self.assertIsNotNone(vhp_val[0].grad_fn)
        self.assertIsNotNone(vhp_val[1].grad_fn)

        gradcheck(lambda *args: autogradF.vhp(bar, args[:2], args[2:], create_graph=True)[1], inputs + v)
        gradgradcheck(lambda *args: autogradF.vhp(bar, args[:2], args[2:], create_graph=True)[1], inputs + v)

        def foo(*args):
            x, y = args[:2]
            v = args[2:]

            x = x.cos()
            val, grad = autogradF.vhp(bar, (x, y), v, create_graph=True)

            return val.cos() + grad[0].cos().sum() + grad[1].cos() + x.cos().sum() + y.cos()

        gradcheck(foo, inputs + v)
        gradgradcheck(foo, inputs + v)

    def test_hvp_err_check(self):
        def foo(a):
            return 3 * a.narrow(0, 0, 3).exp().sum()

        def bar(a):
            return 3 * a.narrow(0, 0, 3), "bar"

        def bar2(a):
            return 3 * a.narrow(0, 0, 3)

        inp = torch.rand(4)
        v = torch.rand(4)
        res = autogradF.hvp(foo, inp, v)
        with self.assertRaisesRegex(TypeError, "The inputs given to hvp must be either a Tensor"):
            res = autogradF.hvp(foo, (inp, 2), v)

        with self.assertRaisesRegex(TypeError, "The outputs of the user-provided function given to hvp must"):
            res = autogradF.hvp(bar, inp, v)

        err_msg_out = "The Tensor returned by the function given to hvp should contain a single element"
        with self.assertRaisesRegex(RuntimeError, err_msg_out):
            res = autogradF.hvp(bar2, inp, v)

        with self.assertRaisesRegex(RuntimeError, "v has invalid size:"):
            res = autogradF.hvp(foo, inp, torch.rand(5))

        with self.assertRaisesRegex(TypeError, "The v given to hvp must be either a Tensor or a tuple of Tensors"):
            res = autogradF.hvp(foo, inp, (v, 2))

        res = autogradF.hvp(foo, inp, v)
        self._assert_same_struct(res[1], inp)

        def foo(a, b):
            return (3 * b.narrow(0, 0, 3) * a.narrow(0, 0, 3)).sum()

        inp = (torch.rand(4), torch.rand(5))
        v = (torch.rand(4), torch.rand(5))

        res = autogradF.hvp(foo, inp, v)
        self._assert_same_struct(res[1], inp)

    def test_hvp_err_check_strict(self):
        def foo(a):
            return a.detach().sum()

        def bar(a):
            # Make a non-leaf Tensor that requires_grad but that is not connected to the input
            return a.long().float().requires_grad_().clone().sum()

        def bar2(a):
            # A Linear function for which the jacobian is independent of the input
            return (3 * a).sum()

        inp = torch.rand(4)
        v = torch.rand(4)
        with self.assertRaisesRegex(RuntimeError, "Output 0 of the user-provided function does not require gradients."):
            res = autogradF.hvp(foo, inp, v, strict=True)
        res = autogradF.hvp(foo, inp, v, strict=False)
        self._assert_same_struct(res[1], inp)
        self.assertEqual(res[1].abs().sum(), 0.)

        with self.assertRaisesRegex(RuntimeError, "The output of the user-provided function is independent of input 0"):
            res = autogradF.hvp(bar, inp, v, strict=True)
        res = autogradF.hvp(bar, inp, v, strict=False)
        self._assert_same_struct(res[1], inp)
        self.assertEqual(res[1].abs().sum(), 0.)

        with self.assertRaisesRegex(RuntimeError, "jacobian of the user-provided function with respect to input 0 is"):
            res = autogradF.hvp(bar2, inp, v, strict=True)
        res = autogradF.hvp(bar2, inp, v, strict=False)
        self._assert_same_struct(res[1], inp)
        self.assertEqual(res[1].abs().sum(), 0.)

    def test_hvp_output(self):
        def foo(a):
            return 3 * a.narrow(0, 0, 3).exp().sum()

        inputs = torch.rand(4, 4)
        v = torch.ones(4, 4)
        res = autogradF.hvp(foo, inputs, v)
        self._assert_same_struct(res[1], inputs)
        self.assertIsNone(res[0].grad_fn)
        self.assertIsNone(res[1].grad_fn)

        def bar(a, b):
            return (a + 3 * b.narrow(0, 0, 3)).exp().sum()

        inputs = (torch.rand(3), torch.rand(4))
        v = (torch.ones(3), torch.ones(4))
        out, hvp_val = autogradF.hvp(bar, inputs, v)
        self._assert_same_struct(hvp_val, inputs)
        self.assertIsNone(out.grad_fn)
        self.assertIsNone(hvp_val[0].grad_fn)
        self.assertIsNone(hvp_val[1].grad_fn)

    def test_hvp_scalar(self):
        def reducer(x):
            return x.exp().sum()
        inputs = torch.rand(4, 4)
        v = torch.ones(4, 4)
        res = autogradF.hvp(reducer, inputs, v)
        self._assert_same_struct(res[1], inputs)

        inputs = torch.rand([])
        v = torch.rand([])
        res = autogradF.hvp(reducer, inputs, v)
        self._assert_same_struct(res[1], inputs)

        res = autogradF.hvp(reducer, inputs)
        self._assert_same_struct(res[1], inputs)

        def bad_reducer(x):
            return x.exp().sum().view(1, 1, 1)
        inputs = torch.rand(4, 4)
        v = torch.rand(4, 4)
        res = autogradF.hvp(bad_reducer, inputs, v)
        self._assert_same_struct(res[1], inputs)

    def test_hvp_create_graph(self):
        def foo(a):
            return 3 * a.narrow(0, 0, 3).exp().sum()

        inputs = torch.rand(4, 4, requires_grad=True)
        v = torch.ones(4, 4, requires_grad=True)
        res = autogradF.hvp(foo, inputs, v, create_graph=True)
        self._assert_same_struct(res[1], inputs)
        self.assertIsNotNone(res[0].grad_fn)
        self.assertIsNotNone(res[1].grad_fn)

        gradcheck(lambda inp, v: autogradF.hvp(foo, inp, v, create_graph=True), (inputs, v))
        gradgradcheck(lambda inp, v: autogradF.hvp(foo, inp, v, create_graph=True), (inputs, v))

        def bar(a, b):
            return (a + 3 * b.narrow(0, 0, 3)).exp().sum()

        inputs = (torch.rand(3, requires_grad=True), torch.rand(4, requires_grad=True))
        v = (torch.ones(3, requires_grad=True), torch.ones(4, requires_grad=True))
        out, hvp_val = autogradF.hvp(bar, inputs, v, create_graph=True)
        self._assert_same_struct(hvp_val, inputs)
        self.assertIsNotNone(out.grad_fn)
        self.assertIsNotNone(hvp_val[0].grad_fn)
        self.assertIsNotNone(hvp_val[1].grad_fn)

        gradcheck(lambda *args: autogradF.hvp(bar, args[:2], args[2:], create_graph=True)[1], inputs + v)
        gradgradcheck(lambda *args: autogradF.hvp(bar, args[:2], args[2:], create_graph=True)[1], inputs + v)

        def foo(*args):
            x, y = args[:2]
            v = args[2:]

            x = x.cos()
            val, grad = autogradF.hvp(bar, (x, y), v, create_graph=True)

            return val.cos() + grad[0].cos().sum() + grad[1].cos() + x.cos().sum() + y.cos()

        gradcheck(foo, inputs + v)
        gradgradcheck(foo, inputs + v)

    def test_jacobian_match_vjp_jvp(self):
        def foo(x):
            return x ** 3 + x.sum()

        inputs = torch.rand(4)
        v = torch.rand(4)

        jac = autogradF.jacobian(foo, inputs)
        jvp = autogradF.jvp(foo, inputs, v)[1]
        vjp = autogradF.vjp(foo, inputs, v)[1]

        self.assertEqual(jvp, torch.mm(jac, v.unsqueeze(1)).squeeze(1))
        self.assertEqual(vjp, torch.mm(v.unsqueeze(0), jac).squeeze(0))

    def test_hessian_match_vhp_hvp(self):
        def foo(a):
            return 3 * a.narrow(0, 0, 3).exp().sum()

        inputs = torch.rand(4)
        v = torch.rand(4)

        hes = autogradF.hessian(foo, inputs)
        hvp = autogradF.hvp(foo, inputs, v)[1]
        vhp = autogradF.vhp(foo, inputs, v)[1]

        self.assertEqual(hvp, torch.mm(hes, v.unsqueeze(1)).squeeze(1))
        self.assertEqual(vhp, torch.mm(v.unsqueeze(0), hes).squeeze(0))


# Generic device type autograd tests.
class TestAutogradDeviceType(TestCase):

    def test_min_max_median_backprops_to_all_values(self, device):
        for f in [torch.min, torch.max, torch.median, torch.nanmedian]:
            x1 = torch.tensor([1., 0., 1., 0., 1., 0.], device=device, requires_grad=True)
            x2 = torch.tensor([float('nan'), float('nan'), float('nan')], requires_grad=True)
            for x in [x1, x2]:
                y = f(x)
                y.backward()
                self.assertEqual(x.grad.sum(), 1.)
                self.assertEqual((x.grad == 1 / 3).sum(), 3)

    # skip this test if running on rocm, because in cdist
    # we use __shfl_down_sync on CUDA for fast reduction
    # and it gives incorrect results on rocm platform
    @skipCUDAIfRocm
    def test_cdist(self, device):
        def _test_cdist_for_size(sizex, sizey=None):
            if sizey is None:
                sizey = sizex
            for p in [0, 1, 2, 3, 1.5, 2.5, float('inf')]:
                x = torch.randn(sizex, device=device, dtype=torch.double)
                y = torch.randn(sizey, device=device, dtype=torch.double)
                eps = 1e-6
                # to avoid extremum
                x = x - (((x - y) < eps).double() * 2 * eps)
                x.requires_grad = True
                y.requires_grad = True
                f_args_variable = (x, y)

                def f(a, b):
                    return torch.cdist(a, b, p)
                f_args_tensor = deepcopy(unpack_variables(f_args_variable))
                run_functional_checks(self, "test_cdist", "cdist", f,
                                      True, f_args_variable, f_args_tensor)

        def _test_euclidean_large_cdist(sizex, sizey=None):
            if sizey is None:
                sizey = sizex
            x = torch.randn(sizex, device=device, dtype=torch.float)
            y = torch.randn(sizey, device=device, dtype=torch.float)
            eps = 1e-6
            # to avoid extremum
            x = x - (((x - y) < eps).float() * 2 * eps)
            x.requires_grad = True
            y.requires_grad = True
            dist = torch.cdist(x, y, p=2)
            # Do a backward pass to check that it is valid for large
            # matrices
            loss = dist.sum()
            loss.backward()

        _test_cdist_for_size((S, S))
        _test_cdist_for_size((S, S, S))
        _test_cdist_for_size((3, 5))
        _test_cdist_for_size((2, 3, 5))
        _test_cdist_for_size((1, 2, 3))
        _test_cdist_for_size((1, 1), (S, 1))
        _test_euclidean_large_cdist((2000, 5))

    # Ensure that cdist backward with p<1 does not produce NaNs
    def test_cdist_grad_p_lt_1_no_nan(self, device):
        for p in [0.99, 0.7, 0.5, 0.1, 0.01]:
            x = torch.randn(1, 2, device=device)
            y = x.clone().detach() + torch.tensor([[1., 0.]], device=device)
            x.requires_grad = True
            y.requires_grad = True
            result = torch.cdist(x, y, p=p)
            result.backward(torch.ones_like(result))
            self.assertFalse(torch.isnan(x.grad).any())
            self.assertFalse(torch.isnan(y.grad).any())

    def test_cdist_same_inputs(self, device):
        # Test to detect issues in cdist gradient calculation
        # When the distances are 0
        sizex = (1, 27, 32)
        for p in [0, 1, 2, 3, 1.5, 2.5, float('inf')]:
            x = torch.randn(sizex, device=device, dtype=torch.float)
            dist_grad = torch.randn((1, 27, 27), device=device, dtype=torch.float)
            y = x.clone()
            eps = 1e-6
            x.requires_grad = True
            d = torch.cdist(x, y)
            d.backward(dist_grad)
            # Check that the backward passs does not contain invalid
            # values such as nan or inf
            assert torch.isfinite(x.grad).all()

    def test_parameter_resize(self, device):
        asd = torch.nn.Parameter(torch.ones(16, device=device))

        for i in range(2):
            with torch.no_grad():
                asd.set_(asd[1:])
                asd.grad = None

            m = torch.cat((asd, asd))
            m.sum().backward()

    # NOTE: flaky on ROCm CI
    @skipCUDAIfRocm
    def test_sparse_ctor_getter_backward(self, device):
        # See NOTE [ Sparse: autograd and API ] on the expected behavior of this test
        def _test(size, sparse_dim, nnz, device):
            v_size = [nnz] + list(size[sparse_dim:])
            i = torch.rand(sparse_dim, nnz)
            i.mul_(torch.tensor(size[:sparse_dim]).unsqueeze(1).to(i))
            i = i.to(torch.long)

            inp = torch.randn(v_size, requires_grad=True)
            other = self.genSparseTensor(size, sparse_dim, nnz, is_uncoalesced=True)[0]
            other = other.to(device)

            def fn(v):
                x = torch.sparse_coo_tensor(i, v, size, device=device)
                y = (x + other).coalesce()
                yv = y.values()
                new_v = yv.tanh()
                z = torch.sparse_coo_tensor(y.indices(), new_v, y.size())
                return z.coalesce().values()

            gradcheck(fn, (inp,))
            # FIXME: make gradgradcheck work.
            # gradgradcheck(fn, (inp,))

            # assert that _values is non-differentiable
            with self.assertRaisesRegex(RuntimeError, "does not have a grad_fn"):
                other.detach().requires_grad_()._values().backward(torch.ones_like(other._values()))

        for empty_i, empty_v, empty_nnz in product([True, False], repeat=3):
            sparse_size = [] if empty_i else [2, 1]
            dense_size = [1, 0, 2] if empty_v else [1, 2]
            nnz = 0 if empty_nnz else 5
            _test(sparse_size + dense_size, len(sparse_size), nnz, device)

    # autograd tests via common_method_invocations don't allow input tensors to
    # be sparse (RuntimeError: gradcheck expects all tensor inputs are dense when
    # check_sparse_nnz is set to False.)
    def test_sparse_mask_autograd(self, device):
        tensor = torch.randn(3, requires_grad=True, device=device)
        mask = torch.ones(3, device=device)
        mask[1] = 0
        mask = mask.to_sparse()
        converted = tensor.sparse_mask(mask).to_dense()
        converted.sum().backward()
        self.assertEqual(tensor.grad, mask.to_dense())

    def test_pyscalar_conversions(self, device):
        def _test_pyscalar_conversions(t, integral_conv):
            # integral -> integral
            l = t(torch.zeros(1, 1, 1, dtype=torch.long))
            pyscalar = -12345
            l[0] = pyscalar
            self.assertEqual(integral_conv(l), pyscalar)

            # floating point -> floating point
            f = Variable(t(torch.randn(1, 1)))
            pyscalar = -12345.1
            f[0] = pyscalar
            self.assertEqual(float(f), pyscalar)
            f[0] = nan
            self.assertTrue(math.isnan(float(f)))
            f[0] = inf
            self.assertEqual(float(f), inf)
            f[0] = -inf
            self.assertEqual(float(f), -inf)

            # integral -> floating point
            # check we can convert something that loses precision
            pyscalar = 1234567890123456789
            self.assertNotEqual(pyscalar, integral_conv(float(pyscalar)))
            l[0] = pyscalar
            self.assertEqual(float(l), float(pyscalar))

            # floating point -> integral
            f[0] = nan
            self.assertRaises(ValueError, lambda: integral_conv(f[0]))
            f[0] = inf
            self.assertRaises(OverflowError, lambda: integral_conv(f[0]))
            f[0] = -inf
            self.assertRaises(OverflowError, lambda: integral_conv(f[0]))
            f[0] = sys.float_info.max
            self.assertEqual(integral_conv(f), sys.float_info.max)

            # bool, nonzero
            def test_nonzero(tensor, value, expected):
                tensor[0] = value
                self.assertEqual(expected, bool(tensor))
                self.assertEqual(expected, True if tensor else False)

            test_nonzero(l, 0, False)
            test_nonzero(l, -2, True)
            test_nonzero(f, 0.0, False)
            test_nonzero(f, sys.float_info.min, True)
            test_nonzero(f, nan, bool(nan))
            test_nonzero(f, inf, bool(inf))
            test_nonzero(f, -inf, bool(-inf))


        _test_pyscalar_conversions(lambda x: x.to(device), lambda x: int(x))

    @dtypesIfCUDA(torch.half, torch.float, torch.double, torch.int8, torch.int16, torch.int32, torch.int64)
    @dtypes(torch.float, torch.double, torch.int8, torch.int16, torch.int32, torch.int64)
    def test_set_requires_grad_only_for_floats(self, device, dtype):
        def f1():
            a = torch.ones(1, dtype=dtype, device=device)
            a.requires_grad_()

        def f2():
            a = torch.ones(1, dtype=dtype, device=device)
            a.requires_grad = True

        def f3():
            torch.ones(1, dtype=dtype, device=device, requires_grad=True)

        a = torch.ones(1, dtype=dtype, device=device)
        a.requires_grad = False  # should always work
        a.requires_grad_(False)

        for f in [f1, f2, f3]:
            if dtype.is_floating_point:
                f()
            else:
                with self.assertRaisesRegex(RuntimeError, 'floating point', msg="dt: {} device: {}".format(a.dtype, a.device)):
                    f()

    @onlyCUDA
    def test_advanced_indexing_backwards_large(self, device):
        # See https://github.com/pytorch/pytorch/issues/22843
        n = (1 << 16)
        x = torch.rand(n, 1, device=device, requires_grad=True)
        a = x[:, [0]]
        a.sum().backward()
        self.assertEqual(x.grad, torch.ones(n, 1, device=device))

    def test_advanced_indexing_backwards_memory_format(self, device):
        # See https://github.com/pytorch/pytorch/issues/36956
        shape = (2, 8, 1, 2)
        i = torch.randint(1, shape, device=device).contiguous(memory_format=torch.channels_last)
        x = torch.randn(shape, requires_grad=True, device=device)
        x[i].sum().backward()

    def _test_reentrant_parent_error_on_cpu(self, device):
        t1 = torch.rand([3, 3], requires_grad=True)
        t2 = torch.rand([3, 3], device=device, requires_grad=True)
        t3 = torch.rand([3, 3], device=device, requires_grad=True)

        # Parent graph cpu graph.
        t4 = t1 * t1
        t5 = TestAutograd.SimulateBackwardError.apply(t4)

        # Child gpu graph (much longer than parent graph).
        prev = t2 * t2
        for i in range(10):
            prev = prev * t2
        reentrant_root = prev

        class ReentrantFunc(Function):
            @staticmethod
            def forward(ctx, inp):
                return inp.clone()

            @staticmethod
            def backward(ctx, grad):
                # Reentrant backward in child will take much longer.
                reentrant_root.backward()
                return grad

        # Parent gpu graph.
        t6 = ReentrantFunc.apply(t3)
        t7 = t6 * t6

        # Parent graph will error out first, while child graph will continue executing.
        with self.assertRaisesRegex(Exception, "Simulate error"):
            torch.autograd.backward([t5.sum(), t7.sum()])

        # No grads should be accumulated since child graph will stop execution
        # after parent receives error.
        self.assertIsNone(t2.grad)
        self.assertIsNone(t1.grad)
        self.assertIsNone(t3.grad)

    @onlyCUDA
    def test_reentrant_parent_error_on_cpu(self, device):
        before = CudaMemoryLeakCheck.get_cuda_memory_usage()

        # Run as separate function so that gc can clean up everything when we
        # check for memory usage.
        self._test_reentrant_parent_error_on_cpu(device)

        # Wait for autograd thread to cleanup failed tasks.
        after = CudaMemoryLeakCheck.get_cuda_memory_usage()
        start = time.time()
        while before != after and time.time() - start < 30:
            time.sleep(0.1)
            after = CudaMemoryLeakCheck.get_cuda_memory_usage()

        self.assertEqual(before, after)

    # test for backward in https://github.com/pytorch/pytorch/issues/15511
    def test_pdist_large(self, device):
        def func(x):
            return torch.pdist(x, p=2)

        # shape[0] should be able to be (roughly) arbitrarily large, but the kernel
        # is currently limited to smaller sizes (see issue above); this is just testing
        # a floor.
        shape = (1000, 1)
        x = torch.randn(shape, device=device).requires_grad_()
        output = torch.pdist(x, p=2)
        # just run a single backward, as gradcheck/gradgradcheck is expensive here
        output.sum().backward()

    def test_where_functional(self, device):
        x = torch.randn(5, 5, device=device, requires_grad=True)
        y = torch.randn(5, 5, device=device, requires_grad=True)
        cond = mask_not_all_zeros((5, 5)).to(device=device)

        def where(cond, x, y):
            return torch.where(cond, x, y)

        gradcheck(where, [cond, x, y], raise_exception=True)
        gradgradcheck(where, [cond, x, y], [torch.randn(5, 5, device=device)])

        x = torch.randn(5, 1, 5, device=device, requires_grad=True)
        y = torch.randn(5, 5, 1, device=device, requires_grad=True)
        gradcheck(where, [cond, x, y], raise_exception=True)
        gradgradcheck(where, [cond, x, y], [torch.randn(5, 5, 5, device=device)])

    def test_where_scalar(self, device):
        x = torch.randn(5, 5, device=device, requires_grad=True)
        scalar = 4.
        cond = mask_not_all_zeros((5, 5)).to(device=device)

        def where_scalar_first(cond, x):
            return torch.where(cond, scalar, x)

        def where_scalar_second(cond, x):
            return torch.where(cond, x, scalar)

        gradcheck(where_scalar_first, (cond, x))
        gradgradcheck(where_scalar_first, (cond, x))

        gradcheck(where_scalar_second, (cond, x))
        gradgradcheck(where_scalar_second, (cond, x))

    @skipCUDAIf(True, """Test is flaky on Linux and Windows, typical error message:
            https://github.com/pytorch/pytorch/issues/34870""")
    def test_ctc_loss(self, device):
        batch_size = 64
        num_labels = 101
        target_length = 15
        gradcheck_input_size = 10

        ZERO_NONE = 0
        ZERO_SOME = 1
        ZERO_ALL = 2

        # input_length, vary_lengths, zero_lengths
        tests = [(150, False, ZERO_NONE),
                 (150, True, ZERO_NONE),
                 (50, True, ZERO_SOME),
                 (50, True, ZERO_ALL)]

        if 'cuda' in device:
            tests += [(50, False, ZERO_NONE),
                      (50, True, ZERO_NONE),
                      (150, True, ZERO_SOME),
                      (150, True, ZERO_ALL)]

        for input_length, vary_lengths, zero_mode in tests:
            targets = torch.randint(1, num_labels, (batch_size, target_length),
                                    device=device, dtype=torch.long)
            x = torch.randn(gradcheck_input_size, device=device, requires_grad=True)
            tile_factors = torch.randn(input_length * batch_size * num_labels // gradcheck_input_size + 1,
                                       device=device)
            input_lengths = [(torch.randint(input_length // 2, input_length + 1, ()).item()
                              if vary_lengths or i == 0 else input_length) for i in range(batch_size)]
            if zero_mode == ZERO_ALL:
                target_lengths = [0 for _ in range(batch_size)]
            else:
                target_lengths = [(torch.randint(target_length // 2, target_length + 1, ()).item()
                                   if vary_lengths else target_length) for _ in range(batch_size)]
                if zero_mode == ZERO_SOME:
                    idxes = torch.randint(0, batch_size, (10,))
                    for i in idxes:
                        target_lengths[i] = 0

            def ctc_after_softmax(x):
                x_full = ((x[:, None] * tile_factors[None, :]).view(-1)[:input_length * batch_size * num_labels]
                          .view(input_length, batch_size, num_labels))
                log_probs = torch.log_softmax(x_full, 2)
                return torch.nn.functional.ctc_loss(log_probs, targets, input_lengths, target_lengths)

            gradcheck(ctc_after_softmax, [x])

    @onlyCUDA
    @skipCUDAIfRocm
    @skipCUDAIfCudnnVersionLessThan(7600)
    def test_ctc_loss_cudnn(self, device):
        batch_size = 16
        input_length = 30
        num_labels = 101
        target_length = 15
        targets = torch.randint(1, num_labels, (batch_size * target_length,),
                                device='cuda', dtype=torch.long)
        log_probs = torch.log_softmax(torch.randn(input_length, batch_size, num_labels, device='cuda', dtype=torch.float), 2)
        log_probs.requires_grad_()

        input_lengths = batch_size * [input_length]
        target_lengths = batch_size * [target_length]
        grad_out = torch.randn(batch_size, device='cuda', dtype=torch.float)
        with torch.backends.cudnn.flags(enabled=False):
            loss_native = torch.nn.functional.ctc_loss(log_probs, targets, input_lengths, target_lengths, reduction='none')
            grad_native, = torch.autograd.grad(loss_native, log_probs, grad_out)
        loss_cudnn = torch.nn.functional.ctc_loss(log_probs, targets.to('cpu', torch.int32),
                                                  input_lengths, target_lengths, reduction='none')
        self.assertTrue("Cudnn" in str(loss_cudnn.grad_fn))
        grad_cudnn, = torch.autograd.grad(loss_cudnn, log_probs, grad_out)
        self.assertEqual(grad_cudnn, grad_native, atol=1e-4, rtol=0)

    @skipCUDAIfRocm
    def test_leaky_relu_inplace_with_neg_slope(self, device):
        a = torch.tensor([-1., 1.], device=device, requires_grad=True)
        b = torch.nn.functional.leaky_relu_(a.clone(), -2)
        with self.assertRaisesRegex(RuntimeError, "call out-of-place version"):
            b.backward(torch.ones(2, device=device))

        a = torch.tensor([-1., 1.], device=device, requires_grad=True)
        b = torch.nn.functional.rrelu_(a.clone(), -5.0, 1.0)
        with self.assertRaisesRegex(RuntimeError, "call out-of-place version"):
            b.backward(torch.ones(2, device=device))

    @skipCUDAIfRocm
    def test_leaky_relu_inplace_with_zero_slope(self, device):
        a = torch.tensor([-2., 0., 2.], device=device, requires_grad=True)
        b = torch.nn.functional.leaky_relu_(a.clone(), 0.0)
        b.backward(torch.ones(3, device=device))
        expected = torch.tensor([0., 0., 1.], device=device)
        self.assertEqual(a.grad, expected)

    @onlyCUDA
    def test_free_unneeded_tensor(self, device):
        x = torch.randn(2, 3, 10, 10, device=device, requires_grad=True)
        m = torch.randn(1, 3, 1, 1, device=device)

        z = x.sum()
        base_mem = torch.cuda.memory_allocated()
        z = ((x + 2) * m).sum()
        end_mem = torch.cuda.memory_allocated()

        # In the end the memory usage should remain equal, because neither of
        # (x + 2) and ((x + 2) * m) should be kept alive for backward, while the
        # previous allocation of z had the same size as the current one.
        self.assertEqual(base_mem, end_mem)

    @onlyCUDA
    def test_pin_memory(self, device):
        x = torch.randn(2, 2, requires_grad=True)
        self.assertEqual(x, x.pin_memory())
        self.assertIsNot(x, x.pin_memory())
        self.assertTrue(x.pin_memory().requires_grad)
        gradcheck(lambda x: x.pin_memory(), [x])
        gradgradcheck(lambda x: x.pin_memory(), [x])

    @skipCUDAIfRocm
    @onlyCUDA
    def test_profiler_emit_nvtx(self, device):
        # This test is not intended to ensure correctness of nvtx ranges.
        # That would require something a great deal more complex (you'd have to create a
        # profile in a subprocess, open it, and parse the sql somehow).
        # This test is merely intended to catch if emit_nvtx breaks on construction.
        a = torch.tensor([1, 2, 3], dtype=torch.float32, device=device)
        with torch.cuda.profiler.profile():
            with emit_nvtx():
                a.add(1.0)

    @onlyCUDA
    def test_rnn_backward_to_input_but_not_parameters(self, device):
        # this checks whether it is possible to not require
        # weight parameters, but require inputs, see #7722
        l = torch.nn.LSTM(2, 3).to(device)
        for p in l.parameters():
            p.requires_grad = False
        s = torch.randn(1, 1, 2, requires_grad=True, device=device)
        out, _ = l(s)
        out.sum().backward()
        self.assertFalse(s.grad is None or s.grad.abs().sum().item() == 0)

    @onlyCUDA
    def test_lstmcell_backward_only_one_output_grad(self, device):
        # checks that undefined gradients doen't hamper the backward
        # see #11872
        l = torch.nn.LSTMCell(2, 3).to(device).double()
        s = torch.randn(1, 2, device=device, dtype=torch.double, requires_grad=True)
        for i in range(2):
            out = l(s)[i]
            out.sum().backward()
            self.assertFalse(s.grad is None or s.grad.abs().sum().item() == 0)

    def _test_rnn_mod(self, mod, inp):
        from functools import partial

        def flatten_out(mod, inp):
            out = mod(inp)
            return tuple([t if isinstance(t, torch.Tensor) else tt for t in out for tt in t])
        gradcheckfunc = partial(flatten_out, mod)
        with torch.backends.cudnn.flags(enabled=False):
            torch.autograd.gradcheck(gradcheckfunc, inp)
            torch.autograd.gradgradcheck(gradcheckfunc, inp)

    def test_LSTM_grad_and_gradgrad(self, device):
        hsize = 4
        inp = torch.rand(1, 3, hsize, device=device, dtype=torch.float64, requires_grad=True)
        for bias in [True, False]:
            mod = torch.nn.LSTM(hsize, hsize, bias=bias).to(device).to(torch.float64)
            self._test_rnn_mod(mod, inp)

    def test_GRU_grad_and_gradgrad(self, device):
        hsize = 4
        inp = torch.rand(1, 3, hsize, device=device, dtype=torch.float64, requires_grad=True)
        for bias in [True, False]:
            mod = torch.nn.GRU(hsize, hsize, bias=bias).to(device).to(torch.float64)
            self._test_rnn_mod(mod, inp)

    @deviceCountAtLeast(1)
    def test_grad_assignment(self, devices):
        x = torch.randn(5, 5, device=devices[0])

        # Tests that the wrong shape raises
        with self.assertRaises(RuntimeError):
            x.grad = torch.randn(2, 2, device=devices[0])

        # Tests that the wrong dtype raises
        with self.assertRaises(RuntimeError):
            x.grad = torch.randn(5, 5, dtype=torch.long, device=devices[0])

        # Tests that self-assignment raises
        with self.assertRaises(RuntimeError):
            x.grad = x

        # Tests device -> cpu grad assignment raises
        if self.device_type != 'cpu':
            with self.assertRaises(RuntimeError):
                t_cpu = torch.rand(5, 5)
                t_cpu.grad = torch.randn(5, 5, device=devices[0])

        # Tests half type on CUDA
        if self.device_type == 'cuda':
            x = x.to(dtype=torch.half, device=devices[0])
            x.grad = torch.zeros_like(x)

        # Tests cross-device assignment raises
        if len(devices) > 1:
            x = torch.randn(5, 5, device=devices[0])
            with self.assertRaises(RuntimeError):
                x.grad = torch.randn(5, 5, device=devices[1])

    @deviceCountAtLeast(1)
    @dtypes(torch.float, torch.double)
    def test_requires_grad_factory(self, devices, dtype):
        fns = [torch.ones_like, torch.testing.randn_like]
        x = torch.randn(2, 3, dtype=dtype, device=devices[0])

        for fn in fns:
            for requires_grad in [True, False]:
                output = fn(x, dtype=dtype, device=devices[0], requires_grad=requires_grad)
                self.assertEqual(requires_grad, output.requires_grad)
                self.assertIs(dtype, output.dtype)
                self.assertEqual(devices[0], str(x.device))

    @deviceCountAtLeast(2)
    def test_unused_output_device(self, devices):
        from torch.nn.parallel._functions import Broadcast
        x = torch.randn(5, 5, dtype=torch.float, device=devices[0], requires_grad=True)
        outputs = Broadcast.apply(list(range(len(devices))), x)
        y = outputs[-1] * 2
        y.sum().backward()
        # TODO(#38095): Replace assertEqualIgnoreType. See issue #38095
        self.assertEqualIgnoreType(x.grad, torch.ones(5, 5) * 2)

    @deviceCountAtLeast(2)
    def test_backward_device(self, devices):
        # check that current device matches the variable's device
        device = [None]

        class Identity(torch.autograd.Function):
            @staticmethod
            def forward(ctx, x):
                return x.clone()

            @staticmethod
            def backward(ctx, grad_output):
                device[0] = grad_output.device
                return grad_output.clone()

        v = torch.randn(1, device=devices[1], requires_grad=True)
        Identity.apply(v).backward()
        self.assertEqual(str(device[0]), devices[1])

    @deviceCountAtLeast(2)
    def test_inputbuffer_add_multidevice(self, devices):
        input = torch.randn(1, device=devices[0], requires_grad=True)
        output = input.to(device=devices[1]) + input.to(device=devices[1])
        output.backward()

    @onlyCPU
    def test_copy_(self, device):
        # At the time of writing this test, copy_ is not generated from native_functions.yaml
        # there was a bug that bfloat16 was not recognized as floating.
        x = torch.randn(10, device=device, requires_grad=True)
        floating_dt = [dt for dt in torch.testing.get_all_dtypes() if dt.is_floating_point]
        for dt in floating_dt:
            y = torch.empty(10, device=device, dtype=dt)
            y.copy_(x)
            self.assertTrue(y.requires_grad)
            z = x.to(torch.bfloat16)
            self.assertTrue(z.requires_grad)

    @onlyCUDA
    def test_simple_reentrant_cross_device(self, device):
        class ReentrantFunc(Function):
            _cpu_mode = True

            @staticmethod
            def forward(ctx, x):
                return x * (x + 2)

            @staticmethod
            def backward(ctx, grad_output):
                with torch.enable_grad():
                    if ReentrantFunc._cpu_mode:
                        new_param = torch.randn(2, 2, requires_grad=True)
                        (new_param ** 2).sum().backward()
                    else:
                        new_param = torch.randn(2, 2, device=device, requires_grad=True)
                        (new_param ** 2).sum().backward()
                return grad_output

        # Reentrant starts on GPU thread, finishs on GPU thread
        x = torch.randn(2, 2, device=device, requires_grad=True)
        out = ReentrantFunc.apply(x)
        out.sum().backward()

        # Reentrant starts on CPU thread, finishs on GPU thread
        x = torch.randn(2, 2, requires_grad=True)
        # set ReentrantFunc node to GPU to emit tasks to GPU queue
        ReentrantFunc._cpu_mode = False
        out = ReentrantFunc.apply(x)
        out.sum().backward()

        # Reentrant starts on GPU thread, finishs on CPU thread
        x = torch.randn(2, 2, device=device, requires_grad=True)
        # set ReentrantFunc node to CPU to emit tasks to CPU queue
        ReentrantFunc._cpu_mode = True
        out = ReentrantFunc.apply(x)
        out.sum().backward()

    @onlyCUDA
    def test_cross_device_reentrant_autograd(self, device):
        # Output on gpu so that this task will be associated with the gpu thread
        def fn_on_gpu(inp):
            # Artificially increase the priority of the next op to make sure it runs
            # as soon as we reach it before the ops of branch1.
            dummy = inp * 2 * 2 * 2 * 2
            return inp.to(device=device)

        def parent_on_cpu(inp):
            # Slow branch of ops on gpu so that the work queue for the gpu thread
            # won't empty too quickly. They also have smaller priorities than the
            # ones created by fn_on_gpu
            branch1 = inp.to(device=device)
            branch1 = branch1 / branch1
            branch1 = branch1 / branch1
            branch1 = branch1 / branch1
            # Perform checkpoint on cpu tensors. So the last op performed in the reentrant
            # autograd is an AccumulateGrad that runs on the cpu thread for the gpu thread.
            # So the cpu thread will notify the gpu thread with an empty NodeTask.
            branch2 = checkpoint(fn_on_gpu, inp)
            out = branch2 + branch1
            return out

        inp = torch.rand(2, requires_grad=True)
        out = parent_on_cpu(inp)
        # This will segfault if the empty NodeTask is not handled properly in the
        # gpu thread ReadyQueue
        out.sum().backward()

    def test_inplace_view_backprop_base(self, device):
        # modify view and back-prop through base
        root = torch.randn(2, 2, device=device, requires_grad=True)
        x = root.clone()
        v1 = x.narrow(0, 0, 1)
        v1.mul_(2)
        x.sum().backward()
        self.assertEqual(root.grad.tolist(), [[2, 2], [1, 1]])

    def test_inplace_view_backprop_view_of_view(self, device):
        # modify view and backprop through view-of-view
        root = torch.randn(2, 2, device=device, requires_grad=True)
        x = root.clone()
        v1 = x.narrow(0, 0, 1)
        v2 = x.narrow(0, 0, 1)
        v1.mul_(2)
        v2.sum().backward()
        self.assertEqual(root.grad.tolist(), [[2, 2], [0, 0]])

    def test_inplace_view_of_view(self, device):
        # modify view-of-view and backprop through base
        root = torch.randn(2, 2, device=device, requires_grad=True)
        x = root.clone()
        v1 = x.narrow(0, 0, 1)
        v2 = v1.narrow(1, 1, 1)
        v2.mul_(2)
        x.sum().backward()
        self.assertEqual(root.grad.tolist(), [[1, 2], [1, 1]])

    def test_inplace_view_gradcheck(self, device):
        # gradcheck modifications to views
        a = torch.randn(4, 4, device=device, requires_grad=True)
        b = torch.randn(2, 2, device=device, requires_grad=True)

        def func(root, b):
            x = root.clone()
            x.narrow(1, 2, 2).narrow(0, 1, 2).mul_(b)
            x.narrow(1, 0, 2).narrow(0, 1, 2).mul_(b)
            return x

        gradcheck(func, [a, b], raise_exception=True)
        go = torch.randn(a.size(), device=device, requires_grad=True)
        gradgradcheck(func, (a, b), (go,))

    def test_inplace_view_multiple_outputs(self, device):
        root = torch.arange(9.).reshape(3, 3).requires_grad_()
        x = root.clone()
        v1 = x.unbind()
        with self.assertRaises(RuntimeError):
            v1[0].mul_(2)

    def test_inplace_view_makes_base_require_grad(self, device):
        # in-place modification to view makes base require grad
        a = torch.randn(4, 4, device=device, requires_grad=False)
        b = torch.randn(4, 2, device=device, requires_grad=True)

        def func(root, b):
            x = root.clone()
            self.assertFalse(x.requires_grad)
            x.narrow(1, 2, 2).mul_(b)
            self.assertTrue(x.requires_grad)
            return x

        gradcheck(func, [a, b], raise_exception=True)
        go = torch.randn(a.size(), device=device, requires_grad=True)
        gradgradcheck(func, (a, b), (go,))

    def test_inplace_view_backprop_view(self, device):
        # modify view and backprop through view
        a = torch.tensor([2., 5.], device=device, requires_grad=False)
        b = torch.tensor([3.], device=device, requires_grad=True)
        res = a.narrow(0, 1, 1).mul_(b)
        res.sum().backward()
        self.assertEqual(b.grad.tolist(), [5])
        self.assertIsNone(a.grad)

    def test_inplace_view_modify_base(self, device):
        # Test that an in-place operation on a base that forced it to require
        # grad also forces any previous views to require grad and backprop
        # correctly
        r = torch.ones(1, device=device, requires_grad=True)

        def fn(r):
            x = torch.ones(5, device=device)
            v = x.select(0, 1)
            self.assertFalse(v.requires_grad)
            self.assertIsNone(v.grad_fn)
            x.add_(r)  # v is now dependent on r due to the in-place op on x
            self.assertTrue(v.requires_grad)
            return v

        gradcheck(fn, [r])
        gradgradcheck(fn, [r])

    def test_inplace_view_python(self, device):
        # in-place modifications of Python-autograd created view
        a = torch.randn(4, 4, device=device, requires_grad=True)
        b = torch.randn(2, 2, device=device, requires_grad=True)

        class PyAdd(torch.autograd.Function):
            @staticmethod
            def forward(ctx, x, y):
                ctx.mark_dirty(x)
                x.add_(y)
                return x

            @staticmethod
            def backward(ctx, grad):
                return grad, grad

        def func(root, b):
            x = root.clone()
            PyAdd.apply(x.narrow(1, 2, 2).narrow(0, 1, 2), b)
            PyAdd.apply(x.narrow(1, 0, 2).narrow(0, 1, 2), b)
            return x

        gradcheck(func, [a, b], raise_exception=True)
        go = torch.randn(a.size(), device=device, requires_grad=True)
        gradgradcheck(func, (a, b), (go,))

    def test_inplace_view_non_contig(self, device):
        root = torch.ones(2, 3, 2, device=device).select(2, 1).t().requires_grad_(True)
        x = root.clone()
        v1 = x.narrow(0, 0, 1)
        v2 = v1.narrow(1, 1, 1)
        v2.mul_(2)
        x.sum().backward()
        self.assertEqual(root.grad.tolist(), [[1, 2], [1, 1], [1, 1]])

    def test_inplace_view_multi_output_unsafe(self, device):
        for f in [lambda t: t.unsafe_split(1),
                  lambda t: t.unsafe_split_with_sizes((1, 1, 1)),
                  lambda t: t.unsafe_chunk(3)]:
            a = torch.randn(3, 3, device=device, requires_grad=True)
            b = a + a
            s1, s2, s3 = f(b)
            s1.mul_(s2)
            s1.sum().backward()

    def test_inplace_view_multi_output_safe(self, device):
        for f in [lambda t: t.split(1),
                  lambda t: t.split_with_sizes((1, 1, 1)),
                  lambda t: t.chunk(3)]:
            a = torch.randn(3, 3, device=device, requires_grad=True)
            b = a + a
            s1, s2, s3 = f(b)
            with warnings.catch_warnings(record=True) as w:
                s1.mul_(s2)
            self.assertIn('Consider using `unsafe_` version', str(w[0].message))

    def test_mv_grad_stride_0(self, device):
        # Reference: https://github.com/pytorch/pytorch/issues/38315
        mat = torch.randn(2, 2, device=device)
        vec = torch.randn(1, device=device).requires_grad_(True)

        def fn(vec):
            # Expand inside the function to make sure the input to
            # gradcheck does not have overlapping memory
            vec = vec.expand(2)
            return (mat @ vec).sum()

        gradcheck(fn, (vec))
        gradgradcheck(fn, (vec))

    def test_logcumsumexp_large_value(self, device):
        a = torch.rand(4, 4, 4, dtype=torch.double, requires_grad=True)
        with torch.no_grad():
            # Large Number
            a[0] = 10000

        gradcheck(lambda x: x.logcumsumexp(0), a)
        gradgradcheck(lambda x: x.logcumsumexp(0), a)

        gradcheck(lambda x: x.logcumsumexp(1), a)
        gradgradcheck(lambda x: x.logcumsumexp(1), a)

        gradcheck(lambda x: x.logcumsumexp(2), a)
        gradgradcheck(lambda x: x.logcumsumexp(2), a)

    @slowTest
    def test_lu_backward(self, device):
        def run_test(*sizes):
            x = torch.rand(*sizes, device=device, dtype=torch.double).requires_grad_(True)

            gradcheck(lambda x: x.lu(get_infos=True), x)
            gradgradcheck(lambda x: x.lu(get_infos=True), x)

            gradcheck(lambda x: x.lu(get_infos=False), x)
            gradgradcheck(lambda x: x.lu(get_infos=False), x)

            # there is no pivot-less LU factorization on CPU
            if x.device.type == 'cuda':
                gradcheck(lambda x: x.lu(pivot=False, get_infos=True), x)
                gradgradcheck(lambda x: x.lu(pivot=False, get_infos=True), x)

                gradcheck(lambda x: x.lu(pivot=False, get_infos=False), x)
                gradgradcheck(lambda x: x.lu(pivot=False, get_infos=False), x)

        run_test(3, 3)
        run_test(3, 3, 3)
        run_test(3, 3, 3, 3)
        run_test(5, 5)
        run_test(3, 5, 5)
        run_test(3, 3, 5, 5)

    def test_strided_leaf_grad_layout(self, device):
        # (1) If leaf is non-overlapping and dense, grad's layout should match its leaf.
        for fmt_a in (torch.contiguous_format, torch.channels_last):
            for fmt_b in (torch.contiguous_format, torch.channels_last):
                a = torch.rand((2, 3, 4, 5), device=device).to(memory_format=fmt_a)
                b = torch.rand((2, 3, 4, 5), device=device).to(memory_format=fmt_b)
                a.requires_grad_()
                b.requires_grad_()
                # checks (1) for broadcasted gradients
                a.sum().backward()
                self.assertEqual(a.grad.stride(), a.stride())
                b.sum().backward()
                self.assertEqual(b.grad.stride(), b.stride())
                # checks (1) for non-broadcasted gradients
                a.grad = None
                b.grad = None
                (a * b).sum().backward()
                self.assertEqual(a.grad.stride(), a.stride())
                self.assertEqual(b.grad.stride(), b.stride())

        # (2) If leaf isn't dense, checks that grads are rowmajor contiguous.
        c = torch.empty_strided((2, 2), (4, 2), device=device).copy_(torch.rand((2, 2), device=device))
        c.requires_grad_()
        d = torch.rand((2, 2), device=device)
        # checks (2) for broadcasted gradients
        c.sum().backward()
        self.assertEqual(c.grad.stride(), (2, 1))
        # checks (2) for non-broadcasted gradients
        c.grad = None
        (c * d).sum().backward()
        self.assertEqual(c.grad.stride(), (2, 1))

    def test_movedim(self, device):
        x = torch.randn(4, 3, 2, 1, dtype=torch.double, device=device, requires_grad=True)

        # Positive axis
        gradcheck(lambda x: torch.movedim(x, (0, 1, 2, 3), (3, 2, 1, 0)), x)
        gradgradcheck(lambda x: torch.movedim(x, (0, 1, 2, 3), (3, 2, 1, 0)), x)

        # Negative axis
        gradcheck(lambda x: torch.movedim(x, (0, -1, -2, -3), (-3, -2, -1, -0)), x)
        gradgradcheck(lambda x: torch.movedim(x, (0, -1, -2, -3), (-3, -2, -1, -0)), x)

    def _test_atleast(self, device, torch_fn):
        # 0-dim
        s = torch.tensor(0.5, dtype=torch.double, requires_grad=True)

        gradcheck(lambda x: torch_fn(x), s)
        gradgradcheck(lambda x: torch_fn(x), s)

        # 1-dim
        a = torch.rand(4, dtype=torch.double, requires_grad=True)

        gradcheck(lambda x: torch_fn(x), a)
        gradgradcheck(lambda x: torch_fn(x), a)

        # 2,3,4-dim
        b = torch.rand(4, 3, dtype=torch.double, requires_grad=True)
        c = torch.rand(4, 3, 2, dtype=torch.double, requires_grad=True)
        d = torch.rand(4, 3, 2, 1, dtype=torch.double, requires_grad=True)

        input_tuple = (s, a, b, c, d)
        gradcheck(lambda s, w, x, y, z: torch_fn(s, w, x, y, z), input_tuple)
        gradgradcheck(lambda s, w, x, y, z: torch_fn(s, w, x, y, z), input_tuple)

    def test_atleast(self, device):
        self._test_atleast(device, torch.atleast_1d)
        self._test_atleast(device, torch.atleast_2d)
        self._test_atleast(device, torch.atleast_3d)

class TestMultithreadAutograd(TestCase):
    def _run_py_multithread_fn(self, fn, args=(), num_threads=10, kwargs=None):
        threads = []
        for _ in range(num_threads):
            p = threading.Thread(target=fn, args=(args))
            p.start()
            threads.append(p)

        for p in threads:
            p.join()

    def test_simple_backward(self):
        # simple multithreaded backward that create threads in the beginning of training
        # and everything else is training separately, i.e. inputs, operations, etc.
        def train_fn():
            x = torch.ones(5, 5, requires_grad=True)
            y = (x + 3) * (x + 4) * 0.5
            y.sum().backward()
            self.assertEqual(x.grad, x + 3.5)

        self._run_py_multithread_fn(train_fn)

    def test_simple_backward_same_input(self):
        # simple multithreaded backward with only shared inputs (i.e. This is common
        # for things like Hogwild multithreaded training with multiple CPU threads)
        def train_fn_backward(x):
            y = (x + 3) * (x + 4) * 0.5
            y.sum().backward()

        x = torch.ones(5, 5, requires_grad=True)
        self._run_py_multithread_fn(train_fn_backward, (x,))
        # Since we are calling backward from multiple threads
        # and all threads share the same input, when we do backward
        # concurrently, different backwards will all accumulate to
        # the same .grad for each input, and the gradients should
        # be equal to num_threads * gradient
        self.assertEqual(x.grad, 10 * (x + 3.5))

        def train_fn_grad(x):
            y = (x + 3) * (x + 4) * 0.5
            grads = torch.autograd.grad(y.sum(), x)
            self.assertEqual(len(grads), 1)
            self.assertEqual(grads[0], x + 3.5)

        # since we use functional grad() api, gradients will not
        # be accumulate to the same place and should be the same
        self._run_py_multithread_fn(train_fn_grad, (x,))

    def test_python_thread_in_middle(self):
        # User might write a network that starts on one CPU thread, then runs its second half
        # concurrently with other threads (either via python threading or fork/join calls),
        # then calls backward()/grad() on BOTH threads, like a Y pattern from input at the
        # bottom to output at the top. This way part of the GraphTask is being shared across
        # different threads and we need to ensure user specify retain_graph=True, otherwise
        # error out with the correct error message

        # Case 1: multiple backward with python threads, retain_graph=False
        # should throw error in some threads with no retain_graph.
        success_vs_raises = [0, 0]

        def train_fn_no_retain_graph(x):
            y = x + x ** 2
            try:
                y.sum().backward()
                success_vs_raises[0] += 1
            except RuntimeError as error:
                success_vs_raises[1] += 1
                self.assertRegex(str(error), "Specify retain_graph=True")

        x_no_retain = torch.ones(5, 5, requires_grad=True)
        y_no_retain = x_no_retain + x_no_retain ** 2
        self._run_py_multithread_fn(train_fn_no_retain_graph, (y_no_retain,), num_threads=5)
        # at least one thread will be success in this case, all other threads should raise
        # with the error that throw to user to recommend them specify retain_graph=True
        self.assertTrue(success_vs_raises[0] >= 1)

        # multiple backward with python threads, no error with retain_graph=True
        def train_fn_retain_graph(x):
            y = x + x ** 2
            y.sum().backward(retain_graph=True)

        x_retain = torch.ones(5, 5, requires_grad=True)
        y_retain = x_retain + x_retain ** 2
        self._run_py_multithread_fn(train_fn_retain_graph, (y_retain,), num_threads=5)
        # result should equal to num_thread * gradients
        self.assertEqual(x_retain.grad, 5 * (4 * x_retain ** 3 + 6 * (x_retain ** 2) + 4 * x_retain + 1))

    def test_fork_join_in_middle(self):
        # multiple backward with jit threads (fork/join primitive)
        # similar to test_python_thread_in_middle, we test with retain_graph=False/True

        # Case 1: multiple grad() calls with jit threads, retain_graph=False
        # should throw error in some threads with no retain_graph.
        @torch.jit.script
        def train_fn_jit_no_retain(middle, orig_x):
            y = middle + middle ** 2
            return torch.autograd.grad([y.sum()], [orig_x])

        @torch.jit.script
        def train_fn_fork_join_calls_no_retain(x):
            y_no_retain = (x + 3) * (x + 4) * 0.5

            fut = torch.jit._fork(train_fn_jit_no_retain, y_no_retain, x)
            grad_hat = train_fn_jit_no_retain(y_no_retain, x)
            grad = torch.jit._wait(fut)
            return grad, grad_hat

        try:
            train_fn_fork_join_calls_no_retain(torch.randn(5, 5, requires_grad=True))
        except RuntimeError as error:
            self.assertRegex(str(error), "Specify retain_graph=True")

        # Case 2: no error with retain_graph=True
        @torch.jit.script
        def train_fn_jit_retain(middle, orig_x):
            y = middle + middle ** 2
            return torch.autograd.grad([y.sum()], [orig_x], retain_graph=True)

        @torch.jit.script
        def train_fn_fork_join_calls_retain(x):
            y_retain = (x + 3) * (x + 4) * 0.5
            fut1 = torch.jit._fork(train_fn_jit_retain, y_retain, x)
            fut2 = torch.jit._fork(train_fn_jit_retain, y_retain, x)
            grad = train_fn_jit_retain(y_retain, x)
            grad1 = torch.jit._wait(fut1)
            grad2 = torch.jit._wait(fut2)
            return grad, grad1, grad2

        grad, grad1, grad2 = train_fn_fork_join_calls_retain(torch.randn(5, 5, requires_grad=True))
        self.assertEqual(grad, grad1)
        self.assertEqual(grad, grad2)

    def test_preserve_backtrace(self):
        class Foo(torch.autograd.Function):
            @staticmethod
            def forward(ctx, input):
                return input

            @staticmethod
            def backward(ctx, *grad):
                raise ValueError("something")

        t = torch.rand(10, requires_grad=True)
        try:
            Foo.apply(t).sum().backward()
        except Exception:
            import traceback
            tb = sys.exc_info()[2]
            tb_str = "\n".join(traceback.format_tb(tb))
            self.assertTrue('raise ValueError("something")' in tb_str)

for test in method_tests():
    add_test(*test)


# e.g., TestAutogradDeviceTypeCPU and TestAutogradDeviceTypeCUDA
instantiate_device_type_tests(
    TestAutogradDeviceType,
    globals(),
    # Exclude ROCM for now, there are a lot of failures.  See
    # https://github.com/pytorch/pytorch/issues/30845
    except_for='cuda' if TEST_WITH_ROCM else None
)

if __name__ == '__main__':
    run_tests()<|MERGE_RESOLUTION|>--- conflicted
+++ resolved
@@ -4918,12 +4918,8 @@
 # and only run for floating point
 
 separate_complex_tests = ['view_as_real', 'real', 'imag', 'asin', 'acos', 'div', 'log',
-<<<<<<< HEAD
                           'log10', 'log1p', 'log2', 'pow', 'tan', 'reciprocal', 'rsqrt',
-                          'add', 'sub']
-=======
-                          'log10', 'log1p', 'log2', 'pow', 'tan', 'reciprocal', 'rsqrt', '__rdiv__']
->>>>>>> 7731370e
+                          '__rdiv__', 'add', 'sub']
 
 # NOTE: Some non-holomorphic are separately tested in TestAutogradComplex until gradcheck works properly
 # for non-holomorphic functions
