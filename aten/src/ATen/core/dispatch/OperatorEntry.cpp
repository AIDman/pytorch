--- conflicted
+++ resolved
@@ -105,6 +105,7 @@
 
   // Add the kernel to the kernels list,
   // possibly creating the list if this is the first kernel.
+  // Redirect registrations to catchAll to Math.
   auto& k = dispatch_key.has_value() ? kernels_[*dispatch_key] : kernels_[DispatchKey::Math];
 
   if (k.size() > 0) {
@@ -211,7 +212,7 @@
   // TODO: Update alias key precedence after we add new alias keys AutogradDispatchCPUOrCUDA .
   // TODO: we can remove (2.4) and (4) after TypeDefault registrations are moved from catchAll to Math
   //       so that Math can populate to Autograd backend keys before fallback kernels.
-  
+
   // 1. Operator registration
   if (auto direct_registration = getKernelForDispatchKey(dispatch_key)) {
     return {*direct_registration.value(), "kernel"};
@@ -228,7 +229,7 @@
   // non backend keys (e.g AutogradXXX, Batched etc) due to (2.1).
   bool has_backend_kernel =
     hasKernelForAnyDispatchKey(getBackendKeySetFromAutograd(dispatch_key).add(DispatchKey::DefaultBackend));
-    
+
   // 2.2. Use Math kernel if available. For autograd keys, we only use kernel from Math
   //      when there's no direct registration to its corresponding backend key or DefaultBackend.
   //      For AutogradOther, we return ambiguousAutogradOtherKernel_ if there's registration
@@ -249,27 +250,15 @@
     if (auto autograd_registration = getKernelForDispatchKey(DispatchKey::Autograd)) {
       return {*autograd_registration.value(), "autograd kernel"};
     }
-<<<<<<< HEAD
-  }
-
-  // 2.4. For autograd backend keys, we use kernel from catchAll if there's no direct
-  //      registration to the backend key or DefaultBackend. Once CatchAll is moved to Math, this should
-  //      fit 2.1 and we can remove 2.3 entirely.
-  if (isIncludedInAlias(dispatch_key, DispatchKey::Autograd)
-      && !has_backend_kernel && !catchAllKernel_.empty()) {
-    TORCH_INTERNAL_ASSERT(catchAllKernel_.front().kernel.isValid());
-    // Prepare for catchAll removal, make sure it's not used in dispatchTable
-    TORCH_INTERNAL_ASSERT(false);
-    return {catchAllKernel_.front(), "catch all"};
-=======
     // 2.4. For autograd dispatch keys, we use kernel from catchAll if there's no direct
     //      registration to the backend key or DefaultBackend. Once CatchAll is moved to Math, this should
     //      fit 2.1 and we can remove 2.4 entirely.
     if (!has_backend_kernel && !catchAllKernel_.empty()) {
       TORCH_INTERNAL_ASSERT(catchAllKernel_.front().kernel.isValid());
+      // Prepare for catchAll removal, make sure it's not used in dispatchTable
+      TORCH_INTERNAL_ASSERT(false);
       return {catchAllKernel_.front(), "catch all"};
     }
->>>>>>> 202006ca
   }
 
   // 3. Backend fallback
@@ -293,7 +282,7 @@
 // synchronizes the dispatch table entry for a given dispatch key
 // with the current state of kernel registrations in the dispatcher.
 // note that this is not a complete update, due to relationships between
-// dispatch keys (e.g. runtime keys and their associated autograd keys). 
+// dispatch keys (e.g. runtime keys and their associated autograd keys).
 // This function should be considered a private helper for updateDispatchTable_()
 void OperatorEntry::updateDispatchTableEntry_(const c10::Dispatcher& dispatcher, DispatchKey dispatch_key) {
   auto dispatch_ix = static_cast<uint8_t>(dispatch_key);
@@ -302,9 +291,9 @@
 }
 
 // synchronizes the dispatch table entries for a given dispatch key *and its
-// associated keys* with the current state of kernel registrations in the 
-// dispatcher. 
-// After a kernel has been registered to a dispatch key, a call to this 
+// associated keys* with the current state of kernel registrations in the
+// dispatcher.
+// After a kernel has been registered to a dispatch key, a call to this
 // function will synchronize the dispatcher state. See e.g. registerKernel()
 void OperatorEntry::updateDispatchTable_(const c10::Dispatcher& dispatcher, DispatchKey dispatch_key) {
   // Handle Undefined separately since it isn't a runtime key but we have an entry in dispatchTable_.
@@ -327,12 +316,12 @@
   updateDispatchTableEntry_(dispatcher, autograd_key);
 }
 
-// does a complete update of the dispatch table, synchronizing all 
+// does a complete update of the dispatch table, synchronizing all
 // runtime dispatch keys with the current state of kernel registrations
 // in the dispatcher.
 // Note that we use updateDispatchTable_() to perform our per-key updating,
-// even though that function is equipped to handle out-of-order updates and 
-// alias key updates, neither of which we send it. This is deliberate - the 
+// even though that function is equipped to handle out-of-order updates and
+// alias key updates, neither of which we send it. This is deliberate - the
 // current design is more tractable with all updates funneled through a single
 // per-key update mechanism, than with multiple variations that assume different
 // invariants.
