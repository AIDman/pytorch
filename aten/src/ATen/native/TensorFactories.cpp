// define constants like M_PI and C keywords for MSVC
#ifdef _MSC_VER
#ifndef _USE_MATH_DEFINES
#define _USE_MATH_DEFINES
#endif
#include <math.h>
#endif

#include <ATen/ATen.h>
#include <ATen/CPUGeneratorImpl.h>
#include <ATen/Utils.h>
#include <ATen/Dispatch.h>
#include <ATen/NativeFunctions.h>
#include <ATen/TracerMode.h>
#include <c10/core/ScalarType.h>
#include <c10/util/Deprecated.h>
#include <ATen/native/Resize.h>
#include <ATen/native/TensorFactories.h>
#include <c10/core/TensorOptions.h>
#include <TH/THAllocator.h>
#include <ATen/detail/CUDAHooksInterface.h>
#include <c10/util/Exception.h>
#include <ATen/NamedTensorUtils.h>

#include <algorithm>
#include <cctype>
#include <cmath>
#include <cstddef>
#include <string>

namespace at {
namespace native {
namespace {
void window_function_checks(
    const char* function_name,
    const TensorOptions& options,
    int64_t window_length) {
  TORCH_CHECK(
      options.layout() != kSparse,
      function_name,
      " is not implemented for sparse types, got: ",
      options);
  TORCH_CHECK(
      at::isFloatingType(typeMetaToScalarType(options.dtype())) || at::isComplexType(typeMetaToScalarType(options.dtype())),
      function_name,
      " expects floating point dtypes, got: ",
      options);
  TORCH_CHECK(
      window_length >= 0,
      function_name,
      " requires non-negative window_length, got window_length=",
      window_length);
}

// bool inputs are considered integral
static inline bool allIntegral(std::initializer_list<std::reference_wrapper<Scalar>> l) {
  for (Scalar& s : l) {
    if (!s.isIntegral(true)) {
      return false;
    }
  }
  return true;
}

} // namespace

DEFINE_DISPATCH(complex_stub);
DEFINE_DISPATCH(polar_stub);

// ~~~~~~~~~~~~~~~~~~~~~~~~~~~~~~~~~ arange ~~~~~~~~~~~~~~~~~~~~~~~~~~~~~~~~~~~~

Tensor arange(Scalar end, const TensorOptions& options) {
  return native::arange(/*start=*/0, end, options);
}

Tensor arange(Scalar start, Scalar end, const TensorOptions& options) {
  return native::arange(start, end, /*step=*/1, options);
}

Tensor arange(
    Scalar start,
    Scalar end,
    Scalar step,
    const TensorOptions& options) {
  bool set_to_integral_dtype = !options.has_dtype() && allIntegral({start, end, step});
  Tensor result = set_to_integral_dtype
      ? at::empty({0}, options.dtype(at::ScalarType::Long))
      : at::empty({0}, options);
  return at::arange_out(result, start, end, step);
}

Tensor& arange_out(Tensor& result, Scalar end) {
  return at::arange_out(result, /*start=*/0, end);
}

Tensor& arange_out(Tensor& result, Scalar start, Scalar end) {
  return at::arange_out(result, start, end, /*step=*/1);
}

Tensor _dim_arange(const Tensor& like, int64_t dim) {
  return at::arange(like.size(dim), like.options().dtype(at::kLong));
}

// ~~~~~~~~~~~~~~~~~~~~~~~~~~~~~~ complex / polar ~~~~~~~~~~~~~~~~~~~~~~~~~~~~~~

void complex_check_floating(const Tensor& a, const Tensor& b) {
  TORCH_CHECK((a.scalar_type() == kFloat || a.scalar_type() == kDouble) &&
              (b.scalar_type() == kFloat || b.scalar_type() == kDouble),
              "Expected both inputs to be Float or Double tensors but got ",
              a.scalar_type(), " and ", b.scalar_type());
}

void complex_check_dtype(
    const Tensor& result,
    const Tensor& a,
    const Tensor& b) {
  complex_check_floating(a, b);
  TORCH_CHECK(a.scalar_type() == b.scalar_type(),
              "Expected object of scalar type ", a.scalar_type(),
              " but got scalar type ", b.scalar_type(), " for second argument");
  TORCH_CHECK(result.scalar_type() == toComplexType(a.scalar_type()),
              "Expected object of scalar type ", toComplexType(a.scalar_type()),
              " but got scalar type ", result.scalar_type(),
              " for argument 'out'");
}

Tensor& complex_out(Tensor& result, const Tensor& real, const Tensor& imag) {
  complex_check_dtype(result, real, imag);
  auto iter = TensorIteratorConfig()
      .add_output(result)
      .add_input(real)
      .add_input(imag)
      .check_all_same_dtype(false)
      .build();
  complex_stub(iter.device_type(), iter);
  return result;
}

Tensor complex(const Tensor& real, const Tensor& imag) {
  complex_check_floating(real, imag);
  c10::TensorOptions options = real.options();
  options = options.dtype(toComplexType(real.scalar_type()));
  Tensor result = at::empty(0, options);
  return at::complex_out(result, real, imag);
}

Tensor& polar_out(Tensor& result, const Tensor& abs, const Tensor& angle) {
  complex_check_dtype(result, abs, angle);
  auto iter = TensorIteratorConfig()
      .add_output(result)
      .add_input(abs)
      .add_input(angle)
      .check_all_same_dtype(false)
      .build();
  polar_stub(iter.device_type(), iter);
  return result;
}

Tensor polar(const Tensor& abs, const Tensor& angle) {
  complex_check_floating(abs, angle);
  c10::TensorOptions options = abs.options();
  options = options.dtype(toComplexType(abs.scalar_type()));
  Tensor result = at::empty(0, options);
  return at::polar_out(result, abs, angle);
}

// ~~~~~~~~~~~~~~~~~~~~~~~~~~~~~~~~~ empty ~~~~~~~~~~~~~~~~~~~~~~~~~~~~~~~~~~~~
<<<<<<< HEAD
Tensor empty_cpu(IntArrayRef size, const TensorOptions& options, c10::optional<c10::MemoryFormat> optional_memory_format) {

  TORCH_CHECK(
    !(options.has_memory_format() && optional_memory_format.has_value()),
    "Cannot set memory_format both in TensorOptions and explicit argument; please delete "
    "the redundant setter.");
  const MemoryFormat memory_format =
    optional_memory_format.value_or(
      options.memory_format_opt().value_or(
        MemoryFormat::Contiguous));

  AT_ASSERT(options.device().type() == DeviceType::CPU);
  check_size_nonnegative(size);

  c10::Allocator* allocator;
  if (options.pinned_memory()) {
    allocator = detail::getCUDAHooks().getPinnedMemoryAllocator();
  } else {
    allocator = at::getCPUAllocator();
  }

  const int64_t nelements = prod_intlist(size);
  const caffe2::TypeMeta dtype = options.dtype();
  const int64_t size_bytes = nelements * dtype.itemsize();
  auto storage_impl = c10::make_intrusive<StorageImpl>(
      c10::StorageImpl::use_byte_size_t(),
      size_bytes,
      allocator->allocate(size_bytes),
      allocator,
      /*resizeable=*/true);

  auto tensor = detail::make_tensor<TensorImpl>(
      std::move(storage_impl), at::DispatchKey::CPU, dtype);
  // Default TensorImpl has size [0]
  if (size.size() != 1 || size[0] != 0) {
    tensor.unsafeGetTensorImpl()->set_sizes_contiguous(size);
  }

  tensor.unsafeGetTensorImpl()->empty_tensor_restride(memory_format);

  return tensor;
=======
Tensor empty_cpu(IntArrayRef size, const TensorOptions& options_, c10::optional<c10::MemoryFormat> optional_memory_format) {
  return at::detail::empty_cpu(size, options_, optional_memory_format);
>>>>>>> 8e1dcc76
}

Tensor empty(
    IntArrayRef size,
    at::optional<DimnameList> names,
    const TensorOptions& options,
    optional<MemoryFormat> optional_memory_format) {
  if (!names.has_value()) {
    return at::empty(size, options, optional_memory_format);
  }
  TORCH_CHECK(options.layout() == Layout::Strided,
      "NYI: named tensors only support strided layout");
  TORCH_CHECK(options.device().type() == DeviceType::CPU || options.device().type() == DeviceType::CUDA,
      "NYI: named tensors only support CPU and CUDA tensors");
  auto result = at::empty(size, options, optional_memory_format);
  internal_set_names_inplace(result, names);
  return result;
}

Tensor empty_strided_cpu(IntArrayRef size, IntArrayRef stride, const TensorOptions& options) {
  check_size_nonnegative(size);
  auto t = at::native::empty_cpu({0}, options);
  at::native::resize_impl_cpu_(t.unsafeGetTensorImpl(), size, stride);
  return t;
}

Tensor& empty_out(
    Tensor& result,
    IntArrayRef size,
    c10::optional<c10::MemoryFormat> optional_memory_format) {
  // Preferably, this argument would not be accepted by _out, but the code
  // generator requires the out and non-out overloads to match exactly
  TORCH_CHECK(
      !optional_memory_format.has_value(),
      "'memory_format' argument is incompatible with 'out' tensor argument");
  check_size_nonnegative(size);
  if (result.is_sparse()) {
    result.sparse_resize_and_clear_(size, size.size(), 0);
  } else {
    result.resize_(size);
  }
  return result;
}

// Temporary type cast operators. These are needed to trace type-casts now since
// Type's are not supported in the IR. Instead, we call down to these
// specialized operators for each datatype.
// TODO: remove when we have Type support in the IR

#define DEFINE_CAST_OP(_1, n)                                    \
  Tensor _cast_##n(const Tensor& self, bool non_blocking) {      \
    if (self.scalar_type() == ScalarType::n)                     \
      return self;                                               \
    return self.to(ScalarType::n, non_blocking);                 \
  }

AT_FORALL_SCALAR_TYPES_AND3(Bool, Half, BFloat16, DEFINE_CAST_OP)

#undef DEFINE_CAST_OP

Tensor empty_like(
    const Tensor& self,
    const TensorOptions& options_,
    c10::optional<c10::MemoryFormat> optional_memory_format) {

  TORCH_CHECK(
    !(options_.has_memory_format() && optional_memory_format.has_value()),
    "Cannot set memory_format both in TensorOptions and explicit argument; please delete "
    "the redundant setter.");

  TensorOptions options =
      self.options()
          .merge_in(options_)
          .merge_memory_format(optional_memory_format);

  TORCH_CHECK(
      !(options.layout() != kStrided &&
          optional_memory_format.has_value()),
      "memory format option is only supported by strided tensors");
  if (options.layout() == kSparse && self.is_sparse()) {
    auto result = at::empty({0}, options); // to be resized
    result.sparse_resize_and_clear_(
        self.sizes(), self.sparse_dim(), self.dense_dim());
    return result;
  }

  auto memory_format = options.memory_format_opt().value_or(MemoryFormat::Preserve);

  if (self.is_quantized()) {

    // TODO: To support all features of MemoryFormat::Preserve we need to add
    // _empty_affine_quantized_strided function and use it similarly to
    // Tensor clone(const Tensor& src, c10::optional<c10::MemoryFormat> optional_memory_format)
    // if (self.is_non_overlapping_and_dense()) -> _empty_affine_quantized_strided
    if (memory_format == MemoryFormat::Preserve) {
      memory_format = self.suggest_memory_format();
    }


    // Note [Explicit nullopt MemoryFormat argument]
    // ~~~~~~~~~~~~~~~~~~~~~~~~~~~~~~~~~~~~~~~~~~~~
    // Some functions which we call default the OPTIONAL MemoryFormat
    // argument to something that's not nullopt.  If we pass the
    // MemoryFormat via TensorOptions, we must explicitly disable this
    // defaulting process, by explicitly passing nullopt for the MemoryFormat
    // argument.  When codegen is adjusted so we can delete this argument from
    // the method signature, the argument will just disappear entirely.
    //
    // BTW, there are a few places where the optional MemoryFormat is None,
    // but I still pass in nullopt for robustness.

    // We could check if dtype is still quantized?  But then should we shift/scale
    // the q_zero_point / q_scale or not?
    TORCH_CHECK(!options.has_dtype() || options.dtype() == self.dtype(),
                "It is currently not supported to specify a dtype that doesn't match "
                "the input tensor's dtype via empty_like.  Specified: ", options.dtype(),
                " Input tensor's dtype: ", self.dtype());
    auto qscheme = self.qscheme();
    if (qscheme == kPerTensorAffine) {
      return at::_empty_affine_quantized(self.sizes(), options.memory_format(memory_format),
                                         self.q_scale(),
                                         self.q_zero_point(),
                                         // See Note [Explicit nullopt MemoryFormat argument]
                                         c10::nullopt);
    } else if (qscheme == kPerChannelAffine) {
      // Copy the tensors with channels to avoid accidental overrides
      return at::_empty_per_channel_affine_quantized(
          self.sizes(),
          self.q_per_channel_scales().clone(at::MemoryFormat::Preserve),
          self.q_per_channel_zero_points().clone(at::MemoryFormat::Preserve),
          self.q_per_channel_axis(),
          options.memory_format(memory_format),
          // See Note [Explicit nullopt MemoryFormat argument]
          c10::nullopt);
    } else {
      TORCH_CHECK(false, "Unsupported qscheme: ", toString(qscheme));
    }
  }

  Tensor result;

  if (memory_format == MemoryFormat::Preserve) {
    if (self.is_non_overlapping_and_dense()) {
      result = at::empty_strided(self.sizes(), self.strides(), options.memory_format(c10::nullopt));
    } else if (self.unsafeGetTensorImpl()->support_as_strided() && self.layout() == kStrided) {
      // If input tensor is not dense and non-overlapping but strided, we will infer an output strides
      // which keeps the layout permutation of the input tensor.
      std::vector<int64_t> strides = infer_dense_strides(self.sizes(), self.strides());
      // See Note [Explicit nullopt MemoryFormat argument]
      result = at::empty_strided(self.sizes(), strides, options.memory_format(c10::nullopt));
    } else {
      // See Note [Explicit nullopt MemoryFormat argument]
      result = at::empty(self.sizes(), options.memory_format(self.suggest_memory_format()), c10::nullopt);
    }
  } else {
    // See Note [Explicit nullopt MemoryFormat argument]
    result = at::empty(self.sizes(), options.memory_format(memory_format), c10::nullopt);
  }

  if (self.opt_names()) {
    namedinference::propagate_names(result, self.names());
  }

  return result;
}

Tensor new_empty(
    const Tensor& self,
    IntArrayRef size,
    const TensorOptions& options
    ) {
  return at::empty(size, self.options().merge_in(options));
}

// ~~~~~~~~~~~~~~~~~~~~~~~~~~~~~~~~~ eye ~~~~~~~~~~~~~~~~~~~~~~~~~~~~~~~~~

Tensor eye(int64_t n, const TensorOptions& options) {
  // the default value of `m` equals to `n`
  return native::eye(n, n, options);
}

Tensor eye(int64_t n, int64_t m, const TensorOptions& options) {
  auto tensor = at::empty({0}, options); // to be resized
  return at::eye_out(tensor, n, m);
}

Tensor& eye_out_cpu(Tensor& result, int64_t n) {
  // the default value of `m` equals to `n`
  return native::eye_out_cpu(result, n, n);
}

Tensor& eye_out_cpu(Tensor& result, int64_t n, int64_t m) {
  TORCH_CHECK(n >= 0, "n must be greater or equal to 0, got ", n);
  TORCH_CHECK(m >= 0, "m must be greater or equal to 0, got ", m);

  result.resize_({n, m});
  result.zero_();

  int64_t sz = std::min<int64_t>(n, m);
  AT_DISPATCH_ALL_TYPES_AND_COMPLEX_AND2(at::ScalarType::Half, at::ScalarType::Bool, result.scalar_type(), "eye", [&]() -> void {
    scalar_t* result_data = result.data_ptr<scalar_t>();
    at::parallel_for(0, sz, internal::GRAIN_SIZE, [&](int64_t p_begin, int64_t p_end) {
      for(int64_t i = p_begin; i < p_end; i++)
        result_data[i*(result.strides()[0] + result.strides()[1])] = 1;
    });
  });

  return result;
}

// ~~~~~~~~~~~~~~~~~~~~~~~~~~~~~~~~~~~ full ~~~~~~~~~~~~~~~~~~~~~~~~~~~~~~~~~~~

namespace {

// Performs dtype inference for full
TensorOptions infer_full_options(
  Scalar fill_value,
  const TensorOptions& options) {

  if (!options.has_dtype()) {
    if (fill_value.isBoolean()) {
      return options.dtype(at::kBool);
    } else if (fill_value.isIntegral(false)) {
      return options.dtype(at::kLong);
    } else if (fill_value.isComplex()) {
      auto scalar_type = (get_default_dtype() == ScalarType::Double) ?
                            ScalarType::ComplexDouble :
                            ScalarType::ComplexFloat;
      return options.dtype(scalar_type);
    } else {
      return options.dtype(get_default_dtype());
    }
  }

  return options;
}

} // anonymous namespace

Tensor full(IntArrayRef size, Scalar fill_value, const TensorOptions& options) {
  TORCH_CHECK(options.layout() != kSparse,
    "full(...) is not implemented for sparse layout");

  auto result = at::empty(size, infer_full_options(fill_value, options));
  return result.fill_(fill_value);
}

Tensor& full_out(Tensor& result, IntArrayRef size, Scalar fill_value) {
  TORCH_CHECK(!result.is_sparse(),
    "full(...) is not implemented for sparse layout");

  result.resize_(size);
  return result.fill_(fill_value);
}

Tensor full_like(
    const Tensor& self,
    Scalar fill_value,
    const TensorOptions& options,
    c10::optional<c10::MemoryFormat> optional_memory_format) {
  auto result = at::empty_like(self, options, optional_memory_format);
  return result.fill_(fill_value);
}

Tensor new_full(
    const Tensor& self,
    IntArrayRef size,
    Scalar fill_value,
    const TensorOptions& options
    ) {
  return at::full(size, fill_value, self.options().merge_in(options));
}


// ~~~~~~~~~~~~~~~~~~~~~~~~~~~~~~~~~ linspace ~~~~~~~~~~~~~~~~~~~~~~~~~~~~~~~~~

Tensor linspace(
    Scalar start,
    Scalar end,
    c10::optional<int64_t> steps,
    const TensorOptions& options) {
  const auto steps_ = steps.value_or(100);
  TORCH_CHECK(steps_ >= 0, "number of steps must be non-negative");
  Tensor result = at::empty({steps_}, options);
  return at::linspace_out(result, start, end, steps);
}

// ~~~~~~~~~~~~~~~~~~~~~~~~~~~~~~~~~ logspace ~~~~~~~~~~~~~~~~~~~~~~~~~~~~~~~~~

Tensor logspace(
    Scalar start,
    Scalar end,
    c10::optional<int64_t> steps,
    double base,
    const TensorOptions& options) {
  const auto steps_ = steps.value_or(100);
  TORCH_CHECK(steps_ >= 0, "number of steps must be non-negative");
  Tensor result = at::empty({steps_}, options);
  return at::logspace_out(result, start, end, steps, base);
}

// ~~~~~~~~~~~~~~~~~~~~~~~~~~~~~~~~~~~ ones ~~~~~~~~~~~~~~~~~~~~~~~~~~~~~~~~~~~

Tensor ones(IntArrayRef size, const TensorOptions& options) {
  return native::full(size, /*fill_value=*/1., options);
}

Tensor& ones_out(Tensor& result, IntArrayRef size) {
  return native::full_out(result, size, /*fill_value=*/1.);
}

Tensor ones_like(
    const Tensor& self,
    const TensorOptions& options,
    c10::optional<c10::MemoryFormat> optional_memory_format) {
  auto result = at::empty_like(self, options, optional_memory_format);
  return result.fill_(1.);
}

// ~~~~~~~~~~~~~~~~~~~~~~~~~~~~~~~ scalar_tensor ~~~~~~~~~~~~~~~~~~~~~~~~~~~~~~~

Tensor scalar_tensor(Scalar s, const TensorOptions& options) {
  if (options.device() == at::kCPU) {
    // This is a fast track to skip device dispatch for making scalar tensor on CPU.
    // See https://github.com/pytorch/pytorch/pull/29915 for more detailed perf
    // difference.
    // In the future when we remove the overhead of device dispatch, we'll happily
    // revert this to following:
    //   auto result = at::empty({}, options);
    at::tracer::impl::NoTracerDispatchMode tracer_guard;
    at::AutoNonVariableTypeMode non_var_type_mode(true);
    auto result = empty_cpu({}, options);
    at::native::fill_(result, s);
    return result;
  }
  return at::empty({}, options).fill_(s);
}

// ~~~~~~~~~~~~~~~~~~~~~~~~~~~~~~~~~~~ rand ~~~~~~~~~~~~~~~~~~~~~~~~~~~~~~~~~~~

Tensor rand(IntArrayRef size, const TensorOptions& options) {
  return native::rand(size, static_cast<c10::optional<Generator>>(c10::nullopt), options);
}

Tensor rand(IntArrayRef size, c10::optional<Generator> generator, const TensorOptions& options) {
  auto result = at::empty(size, options);
  return result.uniform_(0, 1, generator);
}

Tensor& rand_out(Tensor& result, IntArrayRef size) {
  return native::rand_out(result, size, c10::nullopt);
}

Tensor& rand_out(Tensor& result, IntArrayRef size, c10::optional<Generator> generator) {
  result.resize_(size);
  return result.uniform_(0, 1, generator);
}

Tensor rand_like(
    const Tensor& self,
    const TensorOptions& options,
    c10::optional<c10::MemoryFormat> optional_memory_format) {
  auto result = at::empty_like(self, options, optional_memory_format);
  return result.uniform_(0, 1, c10::nullopt);
}

// ~~~~~~~~~~~~~~~~~~~~~~~~~~~~~~~~~ randint ~~~~~~~~~~~~~~~~~~~~~~~~~~~~~~~~~~

Tensor randint(int64_t high, IntArrayRef size, const TensorOptions& options) {
  return native::randint(high, size, c10::nullopt, options);
}

Tensor randint(
    int64_t high,
    IntArrayRef size,
    c10::optional<Generator> generator,
    const TensorOptions& options) {
  return native::randint(0, high, size, generator, options);
}

Tensor randint(
    int64_t low,
    int64_t high,
    IntArrayRef size,
    const TensorOptions& options) {
  return native::randint(low, high, size, c10::nullopt, options);
}

Tensor randint(
    int64_t low,
    int64_t high,
    IntArrayRef size,
    c10::optional<Generator> generator,
    const TensorOptions& options) {
  auto result = at::empty(size, options);
  return result.random_(low, high, generator);
}

Tensor& randint_out(Tensor& result, int64_t high, IntArrayRef size) {
  return native::randint_out(result, high, size, c10::nullopt);
}

Tensor& randint_out(
    Tensor& result,
    int64_t high,
    IntArrayRef size,
    c10::optional<Generator> generator) {
  result.resize_(size);
  return result.random_(0, high, generator);
}

Tensor& randint_out(Tensor& result, int64_t low, int64_t high, IntArrayRef size) {
  return native::randint_out(result, low, high, size, c10::nullopt);
}

Tensor& randint_out(
    Tensor& result,
    int64_t low,
    int64_t high,
    IntArrayRef size,
    c10::optional<Generator> generator) {
  result.resize_(size);
  return result.random_(low, high, generator);
}

Tensor randint_like(
    const Tensor& self,
    int64_t high,
    const TensorOptions& options,
    c10::optional<c10::MemoryFormat> optional_memory_format) {
  auto result = at::empty_like(self, options, optional_memory_format);
  return result.random_(0, high, c10::nullopt);
}

Tensor randint_like(
    const Tensor& self,
    int64_t low,
    int64_t high,
    const TensorOptions& options,
    c10::optional<c10::MemoryFormat> optional_memory_format) {
  auto result = at::empty_like(self, options, optional_memory_format);
  return result.random_(low, high, c10::nullopt);
}

// ~~~~~~~~~~~~~~~~~~~~~~~~~~~~~~~~~~ randn ~~~~~~~~~~~~~~~~~~~~~~~~~~~~~~~~~~~

Tensor randn(IntArrayRef size, const TensorOptions& options) {
  return native::randn(size, static_cast<c10::optional<Generator>>(c10::nullopt), options);
}

Tensor randn(IntArrayRef size, c10::optional<Generator> generator, const TensorOptions& options) {
  auto result = at::empty(size, options);
  return result.normal_(0, 1, generator);
}

Tensor& randn_out(Tensor& result, IntArrayRef size) {
  return native::randn_out(result, size, c10::nullopt);
}

Tensor& randn_out(Tensor& result, IntArrayRef size, c10::optional<Generator> generator) {
  result.resize_(size);
  return result.normal_(0, 1, generator);
}

Tensor normal(double mean, double std, IntArrayRef size,
              c10::optional<Generator> generator, const TensorOptions& options) {
  auto result = at::empty(size, options);
  return result.normal_(mean, std, generator);
}

Tensor& normal_out(Tensor& result, double mean, double std,
                   IntArrayRef size, c10::optional<Generator> generator) {
  result.resize_(size);
  return result.normal_(mean, std, generator);
}

Tensor randn_like(
    const Tensor& self,
    const TensorOptions& options,
    c10::optional<c10::MemoryFormat> optional_memory_format) {
  auto result = at::empty_like(self, options, optional_memory_format);
  return result.normal_(0, 1, c10::nullopt);
}

// ~~~~~~~~~~~~~~~~~~~~~~~~~~~~~~~~ randperm ~~~~~~~~~~~~~~~~~~~~~~~~~~~~~~~~~~

namespace {
template <typename scalar_t>
void randperm_cpu(Tensor& result, int64_t n, CPUGeneratorImpl* generator) {
  scalar_t *r__data = result.data_ptr<scalar_t>();

  result.resize_({n});
  int64_t r__stride_0 = result.stride(0);

  at::parallel_for(0, n, internal::GRAIN_SIZE,
                  [&r__data, &r__stride_0](int64_t p_begin, int64_t p_end) {
    for(int64_t i = p_begin; i < p_end; i++)
      r__data[i*r__stride_0] = static_cast<scalar_t>(i);
  });

  for(int64_t i = 0; i < n - 1; i++)
  {
    int64_t z = generator->random() % (n-i);
    scalar_t sav = r__data[i*r__stride_0];
    r__data[i*r__stride_0] = r__data[(z+i)*r__stride_0];
    r__data[(z+i)*r__stride_0] = sav;
  }
}
} // namespace

Tensor randperm(int64_t n, const TensorOptions& options) {
  return native::randperm(n, c10::nullopt, options);
}

Tensor randperm(int64_t n, c10::optional<Generator> generator, const TensorOptions& options) {
  auto tensor = at::empty(n, options);
  return at::randperm_out(tensor, n, generator);
}

Tensor& randperm_out(Tensor& result, int64_t n) {
  return at::randperm_out(result, n, c10::nullopt);
}

Tensor& randperm_out_cpu(Tensor& result, int64_t n, c10::optional<Generator> generator) {
  TORCH_CHECK(n >= 0, "n must be non-negative, got", n);
  check_supported_max_int_with_precision(n, result);
  result.resize_({n});
  auto gen = get_generator_or_default<CPUGeneratorImpl>(generator, detail::getDefaultCPUGenerator());
  // See Note [Acquire lock when using random generators]
  std::lock_guard<std::mutex> lock(gen->mutex_);
  AT_DISPATCH_ALL_TYPES_AND(at::ScalarType::Half, result.scalar_type(), "randperm", [&]() -> void {
    randperm_cpu<scalar_t>(result, n, gen);
  });

  return result;
}

// ~~~~~~~~~~~~~~~~~~~~~~~~~~~~~~~~~ range ~~~~~~~~~~~~~~~~~~~~~~~~~~~~~~~~~~~~

Tensor range(
    Scalar start,
    Scalar end,
    Scalar step,
    const TensorOptions& options) {
  Tensor result = at::empty({0}, options);
  return at::range_out(result, start, end, step);
}

Tensor range(
    Scalar start,
    Scalar end,
    const TensorOptions& options) {
  return at::native::range(start, end, 1, options);
}

// ~~~~~~~~~~~~~~~~~~~~~~~~~~~~~~~~ triangle ~~~~~~~~~~~~~~~~~~~~~~~~~~~~~~~~~~~

Tensor tril_indices_cpu(
    int64_t row, int64_t col, int64_t offset, const TensorOptions& options) {
  check_args(row, col, options);

  auto tril_size = get_tril_size(row, col, offset);

  // create an empty Tensor with correct size
  auto result = at::empty({2, tril_size}, options);

  // The following three approaches result in very little performance
  // differences. Hence, the 2nd option is taken for simpler code, and to return
  // contiguous tensors. Refer to #14904 for more details.
  //
  // 1. sequential RAM access: fill row coordinates first, then columns. This
  //    results in two for-loop and more arithmetic operations.
  //
  // 2. interleaved RAM access: fill in index coordinates one by one, which
  //    jumps between the two output Tensor rows in every iteration.
  //
  // 3. sequential RAM + transpose: create an n X 2 Tensor, fill the Tensor
  //    sequentially, and then transpose it.
  AT_DISPATCH_ALL_TYPES(result.scalar_type(), "tril_indices", [&]() -> void {
    // fill the Tensor with correct values
    scalar_t* result_data = result.data_ptr<scalar_t>();
    int64_t i = 0;

    scalar_t r = std::max<int64_t>(0, -offset), c = 0;
    while (i < tril_size) {
      result_data[i] = r;
      result_data[tril_size + i++] = c;

      // move to the next column and check if (r, c) is still in bound
      c += 1;
      if (c > r + offset || c >= col) {
        r += 1;
        c = 0;
        // NOTE: not necessary to check if r is less than row here, because i
        // and tril_size provide the guarantee
      }
    }
  });

  return result;
}

Tensor triu_indices_cpu(
    int64_t row, int64_t col, int64_t offset, const TensorOptions& options) {
  check_args(row, col, options);

  auto triu_size = row * col - get_tril_size(row, col, offset - 1);

  // create an empty Tensor with correct size
  auto result = at::empty({2, triu_size}, options);

  AT_DISPATCH_ALL_TYPES(result.scalar_type(), "triu_indices", [&]() -> void {
    // fill the Tensor with correct values
    scalar_t* result_data = result.data_ptr<scalar_t>();
    int64_t i = 0;
    // not typing std::max with scalar_t as it could be an unsigned type
    // NOTE: no need to check if the returned value of std::max overflows
    // scalar_t, as i and triu_size act as a guard.
    scalar_t c = std::max<int64_t>(0, offset), r = 0;
    while (i < triu_size) {
      result_data[i] = r;
      result_data[triu_size + i++] = c;

      // move to the next column and check if (r, c) is still in bound
      c += 1;
      if (c >= col) {
        r += 1;
        // not typing std::max with scalar_t as it could be an unsigned type
        // NOTE: not necessary to check if c is less than col or overflows here,
        // because i and triu_size act as a guard.
        c = std::max<int64_t>(0, r + offset);
      }
    }
  });

  return result;
}

// ~~~~~~~~~~~~~~~~~~~~~~~~~~~~~~~~~ zeros ~~~~~~~~~~~~~~~~~~~~~~~~~~~~~~~~~~~~

Tensor zeros(IntArrayRef size, const TensorOptions& options) {
  auto result = at::empty(size, options);
  return result.zero_();
}

Tensor& zeros_out(Tensor& result, IntArrayRef size) {
  if (result.is_sparse()) {
    result.sparse_resize_and_clear_(size, size.size(), 0.);
    return result;
  } else {
    result.resize_(size);
  }
  return result.zero_();
}

Tensor zeros_like(
    const Tensor& self,
    const TensorOptions& options,
    c10::optional<c10::MemoryFormat> optional_memory_format) {
  if (options.layout() == kSparse && self.is_sparse()) {
    TORCH_CHECK(
        !(optional_memory_format.has_value()),
        "memory format option is only supported by strided tensors");
    auto res = at::empty({0}, options); // to be resized
    res.sparse_resize_and_clear_(
        self.sizes(), self.sparse_dim(), self.dense_dim());
    return res;
  }
  auto result = at::empty_like(self, options, optional_memory_format);
  return result.zero_();
}

Tensor new_zeros(
    const Tensor& self,
    IntArrayRef size,
    const TensorOptions& options
    ) {
  return at::zeros(size, self.options().merge_in(options));
}

// ~~~~~~~~~~~~~~~~~~~~~~~~~~~ bartlett_window ~~~~~~~~~~~~~~~~~~~~~~~~~~~~~~~~

Tensor bartlett_window(int64_t window_length, const TensorOptions& options) {
  return native::bartlett_window(window_length, /*periodic=*/true, options);
}

Tensor bartlett_window(
    int64_t window_length,
    bool periodic,
    const TensorOptions& options) {
  window_function_checks("bartlett_window", options, window_length);
  if (window_length == 0) {
    return at::empty({0}, options);
  }
  if (window_length == 1) {
    return native::ones({1}, options);
  }
  if (periodic) {
    window_length += 1;
  }
  auto window = native::arange(window_length, options).mul_(2. / static_cast<double>(window_length - 1));
  const int64_t first_half_size = ((window_length - 1) >> 1) + 1;
  window.narrow(0, first_half_size, window_length - first_half_size).mul_(-1).add_(2);
  return periodic ? window.narrow(0, 0, window_length - 1) : window;
}

// ~~~~~~~~~~~~~~~~~~~~~~~~~~~ blackman_window ~~~~~~~~~~~~~~~~~~~~~~~~~~~~~~~~

Tensor blackman_window(int64_t window_length, const TensorOptions& options) {
  return native::blackman_window(window_length, /*periodic=*/true, options);
}

Tensor blackman_window(
    int64_t window_length,
    bool periodic,
    const TensorOptions& options) {
  window_function_checks("blackman_window", options, window_length);
  if (window_length == 0) {
    return at::empty({0}, options);
  }
  if (window_length == 1) {
    return native::ones({1}, options);
  }
  if (periodic) {
    window_length += 1;
  }
  // from https://en.wikipedia.org/wiki/Window_function#Blackman_window
  auto window = native::arange(window_length, options).mul_(M_PI / static_cast<double>(window_length - 1));
  window = window.mul(4).cos_().mul_(0.08) - window.mul(2).cos_().mul_(0.5) + 0.42;
  return periodic ? window.narrow(0, 0, window_length - 1) : window;
}

// ~~~~~~~~~~~~~~~~~~~~~~~~~~~~ hamming_window ~~~~~~~~~~~~~~~~~~~~~~~~~~~~~~~~

Tensor hamming_window(int64_t window_length, const TensorOptions& options) {
  return native::hamming_window(window_length, /*periodic=*/true, options);
}

Tensor hamming_window(
    int64_t window_length,
    bool periodic,
    const TensorOptions& options) {
  return native::hamming_window(
      window_length, periodic, /*alpha=*/0.54, options);
}

Tensor hamming_window(
    int64_t window_length,
    bool periodic,
    double alpha,
    const TensorOptions& options) {
  return native::hamming_window(
      window_length, periodic, alpha, /*beta=*/0.46, options);
}

Tensor hamming_window(
    int64_t window_length,
    bool periodic,
    double alpha,
    double beta,
    const TensorOptions& options) {
  window_function_checks("hamming_window", options, window_length);
  if (window_length == 0) {
    return at::empty({0}, options);
  }
  if (window_length == 1) {
    return native::ones({1}, options);
  }
  if (periodic) {
    window_length += 1;
  }
  auto window = native::arange(window_length, options);
  window.mul_(M_PI * 2. / static_cast<double>(window_length - 1)).cos_().mul_(-beta).add_(alpha);
  return periodic ? window.narrow(0, 0, window_length - 1) : window;
}

// ~~~~~~~~~~~~~~~~~~~~~~~~~~~~~~ hann_window ~~~~~~~~~~~~~~~~~~~~~~~~~~~~~~~~~

Tensor hann_window(int64_t window_length, const TensorOptions& options) {
  return native::hann_window(window_length, /*periodic=*/true, options);
}

Tensor hann_window(
    int64_t window_length,
    bool periodic,
    const TensorOptions& options) {
  window_function_checks("hann_window", options, window_length);
  return native::hamming_window(
      window_length, periodic, /*alpha=*/0.5, /*beta=*/0.5, options);
}

// ~~~~~~~~~~~~~~~~~~~~~~~~~~~~ kaiser_window ~~~~~~~~~~~~~~~~~~~~~~~~~~~~~~~~~

Tensor kaiser_window(int64_t window_length, const TensorOptions& options) {
  return native::kaiser_window(window_length, /*periodic=*/true, /*beta=*/12.0, options);
}

Tensor kaiser_window(int64_t window_length, bool periodic, const TensorOptions& options) {
  return native::kaiser_window(window_length, periodic, /*beta=*/12.0, options);
}

Tensor kaiser_window(
    int64_t window_length,
    bool periodic,
    double beta,
    const TensorOptions& options) {
  window_function_checks("kaiser_window", options, window_length);
  if (window_length == 0) {
    return at::empty({0}, options);
  }
  if (window_length == 1) {
    return at::ones({1}, options);
  }
  if (periodic) {
    window_length += 1;
  }
  auto initial = at::arange(window_length, options);
  auto window = at::empty(window_length, options);
  auto iter = TensorIterator::unary_op(window, initial);
  kaiser_window_stub(iter.device_type(), iter, window_length, beta);
  return periodic ? window.narrow(0, 0, window_length - 1) : window;
}

// ~~~~~~~~~~~~~~~~~~~~~~~~~~ vandermonde_matrix ~~~~~~~~~~~~~~~~~~~~~~~~~~~~~~


Tensor vander(const Tensor& x, c10::optional<int64_t> N, bool increasing) {
  TORCH_CHECK(x.dim() == 1, "x must be a one-dimensional tensor.");

  // Acquires n, defaulting to size if not provided
  int64_t n = x.size(0);
  if (N.has_value()) {
    n = *N;
    TORCH_CHECK(n >= 0, "N must be non-negative.");
  }

  // Note: result is long if x is an integer tensor (like int8) because
  // cumprod promotes integer tensors to long
  auto result = at::empty({x.size(0), n}, x.options().dtype(at::promote_types(x.scalar_type(), c10::ScalarType::Long)));

  if (n > 0) {
    result.select(1, 0).fill_(1);
  }
  if (n > 1) {
    result.slice(1, 1).copy_(x.unsqueeze(1));
    result.slice(1, 1).copy_(at::cumprod(result.slice(1, 1), 1));
  }

  if (!increasing) {
    return at::flip(result, {1});
  }
  return result;
}

// ~~~~~~~~~~~~~~~~~~~~~~~~~~~~~~~~~ tensor ~~~~~~~~~~~~~~~~~~~~~~~~~~~~~~~~~~~

template <typename T>
Tensor tensor_cpu(ArrayRef<T> values, const TensorOptions& options) {
  auto result = at::empty(values.size(), options);
  AT_ASSERT(result.is_contiguous());
  AT_DISPATCH_ALL_TYPES_AND_COMPLEX(result.scalar_type(), "tensor_cpu", [&] {
    std::copy(values.begin(), values.end(), result.template data_ptr<scalar_t>());
  });
  return result;
}

template <typename T>
Tensor tensor_backend(ArrayRef<T> values, const TensorOptions& options) {
  auto cpu_tensor = tensor_cpu(values, options.device(DeviceType::CPU));
  return cpu_tensor.to(options.device());
}

template <typename T>
Tensor tensor_complex_cpu(ArrayRef<T> values, const TensorOptions& options) {
  auto result = at::empty(values.size(), options);
  AT_ASSERT(result.is_contiguous());
  AT_DISPATCH_COMPLEX_TYPES(result.scalar_type(), "tensor_cpu", [&] {
    std::copy(values.begin(), values.end(), result.template data_ptr<scalar_t>());
  });
  return result;
}

template <typename T>
Tensor tensor_complex_backend(ArrayRef<T> values, const TensorOptions& options) {
  auto cpu_tensor = tensor_complex_cpu(values, options.device(DeviceType::CPU));
  return cpu_tensor.to(options.device());
}

#define TENSOR(T, _1)                                               \
  Tensor tensor(ArrayRef<T> values, const TensorOptions& options) { \
    if (options.device().type() != c10::DeviceType::CPU) {          \
      return tensor_backend(values, options);                       \
    } else {                                                        \
      return tensor_cpu(values, options);                           \
    }                                                               \
  }
AT_FORALL_SCALAR_TYPES_AND3(Bool, Half, BFloat16, TENSOR)
#undef TENSOR

#define TENSOR(T, _1)                                               \
  Tensor tensor(ArrayRef<T> values, const TensorOptions& options) { \
    if (options.device().type() != c10::DeviceType::CPU) {          \
      return tensor_complex_backend(values, options);               \
    } else {                                                        \
      return tensor_complex_cpu(values, options);                   \
    }                                                               \
  }
AT_FORALL_COMPLEX_TYPES(TENSOR)
#undef TENSOR

Tensor from_file(std::string filename, c10::optional<bool> shared, c10::optional<int64_t> size, const TensorOptions& options) {
    TORCH_CHECK(!options.pinned_memory(), "tensors constructed from a file cannot be pinned");
    int64_t my_size = size.value_or(0);
    int flags = shared.value_or(false) ? TH_ALLOCATOR_MAPPED_SHARED : 0;
    auto dtype = options.dtype();
    size_t size_bytes = my_size * dtype.itemsize();
    auto storage_impl = c10::make_intrusive<at::StorageImpl>(
        c10::StorageImpl::use_byte_size_t(),
        size_bytes,
        THMapAllocator::makeDataPtr(
            filename.c_str(), flags, size_bytes, nullptr),
        /*allocator=*/nullptr,
        /*resizable=*/false);
    auto tensor = detail::make_tensor<at::TensorImpl>(
        storage_impl, at::DispatchKey::CPU, dtype);
    tensor.unsafeGetTensorImpl()->set_sizes_contiguous({my_size});
    return tensor;
}

// ~~~~~~~~~~~~~~~~~~~~~~~~~~~~~~~~~ clone ~~~~~~~~~~~~~~~~~~~~~~~~~~~~~~~~~~~~

Tensor clone(const Tensor& src, c10::optional<c10::MemoryFormat> optional_memory_format) {
  auto memory_format =
      optional_memory_format.value_or(MemoryFormat::Preserve);
  if (memory_format == MemoryFormat::Preserve) {
    if (src.is_non_overlapping_and_dense()) {
      // Copy all strides
      auto self = at::empty_strided(src.sizes(), src.strides(), src.options());
      self.copy_(src);
      return self;
    } else {
      memory_format = src.suggest_memory_format();
    }
  }
  auto self = at::empty_like(src, src.options(), memory_format);
  self.copy_(src);
  return self;
}

// ~~~~~~~~~~~~~~~~~~~~~~~~~ named tensor overloads ~~~~~~~~~~~~~~~~~~~~~~~~~~~
// In the short term, these exist.
// In the long term, we should move DimnameList into TensorOptions to avoid
// having these overloads.

Tensor full(
    IntArrayRef size,
    Scalar fill_value,
    optional<DimnameList> names,
    const TensorOptions& options) {

  TORCH_CHECK(options.layout() != kSparse,
    "full(...) is not implemented for sparse layout");

  auto result = at::empty(size, names, infer_full_options(fill_value, options));
  return result.fill_(fill_value);
}

Tensor ones(
    IntArrayRef size,
    optional<DimnameList> names,
    const TensorOptions& options) {
  return native::full(size, /*fill_value=*/1., names, options);
}

Tensor zeros(
    IntArrayRef size,
    optional<DimnameList> names,
    const TensorOptions& options) {
  return native::full(size, /*fill_value=*/0., names, options);
}

Tensor randn(
    IntArrayRef size,
    optional<DimnameList> names,
    const TensorOptions& options) {
  return native::randn(size, c10::nullopt, names, options);
}

Tensor randn(
    IntArrayRef size,
    c10::optional<Generator> generator,
    optional<DimnameList> names,
    const TensorOptions& options) {
  auto result = at::empty(size, names, options);
  return result.normal_(0, 1, generator);
}

Tensor rand(
    IntArrayRef size,
    optional<DimnameList> names,
    const TensorOptions& options) {
  return native::rand(size, c10::nullopt, names, options);
}

Tensor rand(
    IntArrayRef size,
    c10::optional<Generator> generator,
    optional<DimnameList> names,
    const TensorOptions& options) {
  auto result = at::empty(size, names, options);
  return result.uniform_(0, 1, generator);
}


DEFINE_DISPATCH(kaiser_window_stub);

} // namespace native
} // namespace at<|MERGE_RESOLUTION|>--- conflicted
+++ resolved
@@ -165,52 +165,8 @@
 }
 
 // ~~~~~~~~~~~~~~~~~~~~~~~~~~~~~~~~~ empty ~~~~~~~~~~~~~~~~~~~~~~~~~~~~~~~~~~~~
-<<<<<<< HEAD
-Tensor empty_cpu(IntArrayRef size, const TensorOptions& options, c10::optional<c10::MemoryFormat> optional_memory_format) {
-
-  TORCH_CHECK(
-    !(options.has_memory_format() && optional_memory_format.has_value()),
-    "Cannot set memory_format both in TensorOptions and explicit argument; please delete "
-    "the redundant setter.");
-  const MemoryFormat memory_format =
-    optional_memory_format.value_or(
-      options.memory_format_opt().value_or(
-        MemoryFormat::Contiguous));
-
-  AT_ASSERT(options.device().type() == DeviceType::CPU);
-  check_size_nonnegative(size);
-
-  c10::Allocator* allocator;
-  if (options.pinned_memory()) {
-    allocator = detail::getCUDAHooks().getPinnedMemoryAllocator();
-  } else {
-    allocator = at::getCPUAllocator();
-  }
-
-  const int64_t nelements = prod_intlist(size);
-  const caffe2::TypeMeta dtype = options.dtype();
-  const int64_t size_bytes = nelements * dtype.itemsize();
-  auto storage_impl = c10::make_intrusive<StorageImpl>(
-      c10::StorageImpl::use_byte_size_t(),
-      size_bytes,
-      allocator->allocate(size_bytes),
-      allocator,
-      /*resizeable=*/true);
-
-  auto tensor = detail::make_tensor<TensorImpl>(
-      std::move(storage_impl), at::DispatchKey::CPU, dtype);
-  // Default TensorImpl has size [0]
-  if (size.size() != 1 || size[0] != 0) {
-    tensor.unsafeGetTensorImpl()->set_sizes_contiguous(size);
-  }
-
-  tensor.unsafeGetTensorImpl()->empty_tensor_restride(memory_format);
-
-  return tensor;
-=======
 Tensor empty_cpu(IntArrayRef size, const TensorOptions& options_, c10::optional<c10::MemoryFormat> optional_memory_format) {
   return at::detail::empty_cpu(size, options_, optional_memory_format);
->>>>>>> 8e1dcc76
 }
 
 Tensor empty(
