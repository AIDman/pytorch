import inspect
import torch
import collections
import textwrap
import functools
import warnings
from typing import Dict, List, Set, Type

import torch._jit_internal as _jit_internal
from torch.jit.frontend import get_default_args, get_jit_def, get_class_properties
from torch.jit._builtins import _find_builtin
from torch.nn import Module
from torch._six import get_function_from_type, bind_method


ScriptMethodStub = collections.namedtuple('ScriptMethodStub', ('resolution_callback', 'def_', 'original_method'))
PropertyStub = collections.namedtuple('Property', ('resolution_callback', 'def_'))


# TODO: there should be a more principled way of doing this.
ignored_attributes = [
    "_version",
    "_parameters",
    "_buffers",
    "_modules",
    "_initializing",
    "_backward_hooks",
    "_forward_hooks",
    "_forward_pre_hooks",
    "_state_dict_hooks",
    "_load_state_dict_pre_hooks",
    "dump_patches",
]

def make_stub(func, name):
    rcb = _jit_internal.createResolutionCallbackFromClosure(func)
    ast = get_jit_def(func, name, self_name="RecursiveScriptModule")
    return ScriptMethodStub(rcb, ast, func)

def make_stub_from_method(nn_module, method_name):
    func = getattr(nn_module, method_name)
    if isinstance(func, ScriptMethodStub):
        return func
    # Make sure the name present in the resulting AST will match the name
    # requested here. The only time they don't match is if you do something
    # like:
    #   def _forward(self):
    #       pass
    #   forward = _forward
    # In this case, the actual function object will have the name `_forward`,
    # even though we requested a stub for `forward`.
    return make_stub(func, method_name)


def make_stubs_from_exported_methods(mod):
    stubs = []
    for name in dir(mod):
        item = getattr(mod, name, None)
        if (
            _jit_internal.get_torchscript_modifier(item)
            is _jit_internal.FunctionModifiers.EXPORT
        ):
            stubs.append(make_stub_from_method(mod, name))

    return stubs


# base types that can be constants
# in addition, tuples and lists of these base types are also considered constants
# If you edit this list, then you also need to edit the handlers in
# ConstantValue in jit/script/init.cpp
_constant_types = (bool, float, int, str, type(None), torch.device, torch.layout, torch.dtype)

def _get_valid_constant(attr, v, owner_type):
    if isinstance(v, _constant_types):
        return v
    elif isinstance(v, tuple) or isinstance(v, list):
        return tuple(_get_valid_constant(attr, x, owner_type) for x in v)
    constants = ", ".join(torch.typename(typ) for typ in _constant_types)
    raise TypeError(textwrap.dedent("""
        '{}' object in attribute '{}.{}' is not a valid constant.
        Valid constants are:
        1. a nn.ModuleList
        2. a value of type {{{}}}
        3. a list or tuple of (2)
        """.format(torch.typename(type(v)), owner_type, attr, constants)))


class SourceContext(torch._C._jit_tree_views.SourceRangeFactory):
    def __init__(self, source, filename, file_lineno, leading_whitespace_len):
        super(SourceContext, self).__init__(source, filename, file_lineno, leading_whitespace_len)


def infer_concrete_type_builder(nn_module, share_types=True):
    """
    Build a ConcreteModuleTypeBuilder from an nn.Module. This
    ConcreteModuleType doesn't have a JIT type associated with it yet, it
    must be filled in by the caller.
    """
    concrete_type_builder = torch._C.ConcreteModuleTypeBuilder(type(nn_module))
    if isinstance(nn_module, (torch.nn.ModuleDict)):
        concrete_type_builder.set_module_dict()
    if isinstance(nn_module, (torch.nn.ModuleList, torch.nn.Sequential)):
        concrete_type_builder.set_module_list()

    class_annotations = getattr(nn_module, '__annotations__', {})

<<<<<<< HEAD
    if "self" in class_annotations:
        self_type = torch.jit.annotations.ann_to_type(class_annotations["self"], _jit_internal.fake_range())
        concrete_type_builder.set_hint(self_type)
=======
    # Get user-annotated ignored attributes.
    user_annotated_ignored_attributes = getattr(nn_module, "__jit_ignored_attributes__", list())
    concrete_type_builder.add_ignored_attributes(user_annotated_ignored_attributes)
>>>>>>> 92921c82

    # try to infer the type from type annotation or from the object itself
    def infer_type(name, item):
        # The forward function from Module is special; never use this annotations; we
        # need to infer type directly using JIT.  I originally wanted to write
        # this test as isinstance(class_annotations[name], Callable) but
        # isinstance on typing things doesn't seem to work: isinstance(list, Callable)
        # is also true!
        if name in class_annotations and class_annotations[name] != torch.nn.Module.__annotations__["forward"]:
            attr_type = torch.jit.annotations.ann_to_type(class_annotations[name], _jit_internal.fake_range())
        elif isinstance(item, torch.jit.Attribute):
            attr_type = torch.jit.annotations.ann_to_type(item.type, _jit_internal.fake_range())
        else:
            attr_type = torch._C._jit_try_infer_type(item)
        return attr_type

    added_names = set()

    for name, item in nn_module._parameters.items():
        if name in user_annotated_ignored_attributes:
            continue

        assert item is None or isinstance(item, torch.Tensor)
        attr_type = infer_type(name, item)
        # We currently have the invariant in various places in our code
        # that parameters must be Tensors. However, the nn.Module API also
        # allows NoneType parameters. These parameters are not returned as
        # part of `parameters()` and its variants, but are available
        # through direct attribute access.
        concrete_type_builder.add_attribute(name, attr_type, True, False)
        added_names.add(name)

    for name, item in nn_module._buffers.items():
        if name in user_annotated_ignored_attributes:
            continue

        assert item is None or isinstance(item, torch.Tensor)
        attr_type = infer_type(name, item)
        concrete_type_builder.add_attribute(name, attr_type, False, True)
        added_names.add(name)

    for name, item in nn_module._modules.items():
        if name in user_annotated_ignored_attributes:
            continue

        attr_type = infer_type(name, item)
        if item is None:
            # Modules can be None. We don't have direct support for optional
            # Modules, so the register it as an NoneType attribute instead.
            concrete_type_builder.add_attribute(name, attr_type, False, False)
            continue
        if attr_type is not None:
            if attr_type.is_interface_type():
                sub_concrete_type = torch._C.ConcreteModuleType.from_jit_type(attr_type)
                concrete_type_builder.add_module(name, sub_concrete_type, None)
            else:
                sub_concrete_type = get_module_concrete_type(item, share_types)
                concrete_type_builder.add_module(name, sub_concrete_type, attr_type)
        else:
            # otherwise we get the concrete module type for item and add it to concrete_type
            sub_concrete_type = get_module_concrete_type(item, share_types)
            concrete_type_builder.add_module(name, sub_concrete_type, None)

        added_names.add(name)

    # populate constants_set
    constants_set = getattr(nn_module, "__constants__", set())

    # Constants annotated via `Final[T]` rather than being added to `__constants__`
    for name, ann in class_annotations.items():
        if torch._jit_internal.is_final(ann):
            constants_set.add(name)

    for name in constants_set:
        if name in added_names:
            # TODO: We should really error in this case, but its bc-breaking so
            # we need to warn for at least one release
            if name in nn_module._modules:
                hint = "submodule"
            elif name in nn_module._buffers:
                hint = "buffer"
            elif name in nn_module._parameters:
                hint = "parameter"
            else:
                raise AssertionError("added_names must be submodule, parameter, or buffer")

            warnings.warn("'{}' was found in ScriptModule constants, "
                          " but it is a non-constant {}. Consider removing it.".format(name, hint))
            continue
        if not hasattr(nn_module, name):
            # TODO: We should really error in this case, but its bc-breaking so
            # we need to warn for at least one release
            warnings.warn("'{}' was found in ScriptModule constants, "
                          "but was not actually set in __init__. "
                          "Consider removing it.".format(name))
            continue
        value = getattr(nn_module, name)
        concrete_type_builder.add_constant(name, _get_valid_constant(name, value, type(nn_module).__name__))
        added_names.add(name)

    # populate overloads
    overloads = getattr(nn_module, "__overloads__", {})
    # update with any annotated overloads
    overloads.update(get_overload_name_mapping(get_overload_annotations(nn_module)))
    for name, overloaded_names in overloads.items():
        concrete_type_builder.add_overload(name, overloaded_names)

    for name, value in nn_module.__dict__.items():
        if name in ignored_attributes or name.startswith("__"):
            # Python objects have lots of random attributes attached to them;
            # PyTorch adds a few more. Prevent these from getting compiled.
            continue

        if name in user_annotated_ignored_attributes:
            continue

        if name in added_names:
            # Don't re-add anything we already added
            continue

        # Handle Python function attributes
        if inspect.isfunction(value):
            try:
                scripted_fn = torch.jit.script(value)
                concrete_type_builder.add_function_attribute(
                    name,
                    torch._C._jit_try_infer_type(scripted_fn),
                    value)
            except Exception as e:
                # If we fail to script the function, it isn't a hard error.
                # Instead, we will add it to the list of attributes we failed
                # to convert, with the compilation error.
                hint = ("(This function exists as an attribute on the Python module, "
                        "but we failed to compile it to a TorchScript function. "
                        "\nThe error stack is reproduced here:\n{}").format(e)
                concrete_type_builder.add_failed_attribute(name, hint)
                pass

            continue

        # Handle calls to builtin functions (either bespoke builtins from torch.jit._builtins or
        # a call to an aten function like torch.add)
        builtin_symbol_name = _find_builtin(value)
        if builtin_symbol_name:
            concrete_type_builder.add_builtin_function(name, builtin_symbol_name)
            continue

        # Handle Script function attributes
        if isinstance(value, torch.jit.ScriptFunction):
            concrete_type_builder.add_function_attribute(
                name,
                torch._C._jit_try_infer_type(value),
                value)
            continue

        # If we got here, this is a regular "data" attribute, Add it to the concrete type
        attr_type = infer_type(name, value)
        if attr_type is not None:
            concrete_type_builder.add_attribute(name, attr_type, False, False)
        else:
            # TODO: could add more detail here. For example, what the user should do
            # when the pytype is `list` or `NoneType`
            hint = ("(This attribute exists on the Python module, "
                    "but we failed to convert Python type: '{}' "
                    "to a TorchScript type.)").format(torch.typename(type(value)))
            concrete_type_builder.add_failed_attribute(name, hint)

    return concrete_type_builder

class ConcreteTypeStore(object):
    type_store: Dict[Type[Module], List[torch._C.ConcreteModuleType]]
    methods_compiled: Set[torch._C.ConcreteModuleType]

    def __init__(self):
        # Python module type => List[ConcreteModuleType)]
        self.type_store = {}
        # ConcreteTypes that have had their methods already compiled
        self.methods_compiled = set()

    def get_or_create_concrete_type(self, nn_module):
        """
        Infer a ConcreteType from this `nn.Module` instance. Underlying JIT
        types are re-used if possible.
        """
        concrete_type_builder = infer_concrete_type_builder(nn_module)

        nn_module_type = type(nn_module)
        if nn_module_type not in self.type_store:
            self.type_store[nn_module_type] = []

        # Search the type store for an already-available JIT type
        known_types = self.type_store[nn_module_type]
        for known_type in known_types:
            if known_type.equals(concrete_type_builder):
                return known_type

        # We didn't find anything; generate a new JIT type from this concrete type
        concrete_type = concrete_type_builder.build()
        self.type_store[nn_module_type].append(concrete_type)
        return concrete_type

concrete_type_store = ConcreteTypeStore()


def create_methods_and_properties_from_stubs(concrete_type, method_stubs, property_stubs):
    method_defs = [m.def_ for m in method_stubs]
    method_rcbs = [m.resolution_callback for m in method_stubs]
    method_defaults = [get_default_args(m.original_method) for m in method_stubs]

    property_defs = [p.def_ for p in property_stubs]
    property_rcbs = [p.resolution_callback for p in property_stubs]

    concrete_type._create_methods_and_properties(property_defs, property_rcbs, method_defs, method_rcbs, method_defaults)


def get_module_concrete_type(nn_module, share_types=True):
    """
    Gets a concrete type for nn_modules. If share_types is True, the concrete
    type is fetched from concrete_type_store. If it is False, a new concrete type
    is created without first searching concrete_type_store.

    Arguments:
        nn_module:  The original Python nn.Module that we are creating a ScriptModule for.
        share_types = Whether to share underlying JIT types between modules (if possible).

    Returns:
        A concrete type for nn_module.
    """
    assert isinstance(nn_module, Module)
    if isinstance(nn_module, torch.jit.ScriptModule) and \
            hasattr(nn_module, "_concrete_type"):
        return nn_module._concrete_type

    if share_types:
        # Look into the store of cached JIT types
        concrete_type = concrete_type_store.get_or_create_concrete_type(nn_module)
    else:
        # Get a concrete type directly, without trying to re-use an existing JIT
        # type from the type store.
        concrete_type_builder = infer_concrete_type_builder(nn_module, share_types)
        concrete_type_builder.set_poisoned()
        concrete_type = concrete_type_builder.build()

    return concrete_type

def create_script_module(nn_module, stubs_fn, share_types=True):
    """
    Creates a new ScriptModule from an nn.Module

    Arguments:
        nn_module:  The original Python nn.Module that we are creating a ScriptModule for.
        stubs_fn:  Lambda that takes an nn.Module and generates a list of ScriptMethodStubs to compile.
        share_types:  Whether to share underlying JIT types between modules (if possible).
            NOTE: Only set to False this when we cannot guarantee type sharing will work
                correctly. This only happens today for traced modules, where the same
                module can produce different traced methods depending on the inputs.
    """
    assert not isinstance(nn_module, torch.jit.RecursiveScriptModule)
    check_module_initialized(nn_module)
    concrete_type = get_module_concrete_type(nn_module, share_types)
    return create_script_module_impl(nn_module, concrete_type, stubs_fn)

def create_script_module_impl(nn_module, concrete_type, stubs_fn):
    """
    Convert an nn.Module to a RecursiveScriptModule.

    Arguments:
        nn_module:  The original Python nn.Module that we are creating a ScriptModule for.
        concrete_type:  The fully initialized ConcreteType of the module.
        stubs_fn:  Lambda that takes an nn.Module and generates a list of ScriptMethodStubs to compile.
    """
    cpp_module = torch._C._create_module_with_type(concrete_type.jit_type)
    method_stubs = stubs_fn(nn_module)
    property_stubs = get_property_stubs(nn_module)

    def init_fn(script_module):
        # Initialize the ScriptModule:
        # 1. Copy the attributes/parameters/buffers from the original `nn_module` to the new ScriptModule.
        for name, (attr_type, is_param) in concrete_type.get_attributes().items():
            orig_value = getattr(nn_module, name)
            orig_value = orig_value.value if isinstance(orig_value, torch.jit.Attribute) else orig_value
            cpp_module.setattr(name, orig_value)

        # 2. Copy the submodules from the original `nn_module` to the new ScriptModule,
        #    recursively scripting them.
        for name, sub_concrete_type in concrete_type.get_modules():
            orig_value = getattr(nn_module, name)
            assert isinstance(orig_value, Module), "Expected Module but got {}".format(type(orig_value))
            module_type = sub_concrete_type.jit_type
            if isinstance(module_type, torch._C.InterfaceType):
                # use the interface inference rule to compile the module
                scripted = interface_script(module_type, orig_value)
            elif isinstance(orig_value, torch.jit.ScriptModule):
                scripted = orig_value
            else:
                # always reuse the provided stubs_fn to infer the methods to compile
                scripted = create_script_module_impl(orig_value, sub_concrete_type, stubs_fn)

            cpp_module.setattr(name, scripted)
            script_module._modules[name] = scripted

        # 3. Copy @ignored/@unused methods and attrs from the original `nn_module` to the new ScriptModule.
        #    This ensures we can access these Python methods on the ScriptModule.
        for name in dir(nn_module):
            item = getattr(nn_module, name, None)
            if inspect.ismethod(item) and _jit_internal.is_ignored_fn(item):
                unbound_function = getattr(type(nn_module), name)
                bound_method = unbound_function.__get__(script_module)
                setattr(script_module, name, bound_method)
            elif concrete_type.is_ignored_attribute(name):
                setattr(script_module, name, item)

        # For convenience, attach the concrete type to the new ScriptModule
        script_module._concrete_type = concrete_type

    # Actually create the ScriptModule, initializing it with the function we just defined
    script_module = torch.jit.RecursiveScriptModule._construct(cpp_module, init_fn)

    # Compile methods if necessary
    if concrete_type not in concrete_type_store.methods_compiled:
        create_methods_and_properties_from_stubs(concrete_type, method_stubs, property_stubs)
        torch._C._run_emit_module_hook(cpp_module)
        concrete_type_store.methods_compiled.add(concrete_type)

    # Special handling so methods like __len__ work in script methods on classes derived from containers
    if isinstance(nn_module, (torch.nn.ModuleList, torch.nn.Sequential, torch.nn.ModuleDict)) and \
            '__len__' not in cpp_module._method_names():
        script_module.define("def __len__(self):\n   return {}\n".format(len(nn_module)))
    if isinstance(nn_module, torch.nn.ModuleDict) and \
            '__contains__' not in cpp_module._method_names():
        if len(nn_module.keys()):
            keys = repr(list(nn_module.keys()))
            script_module.define("def __contains__(self, key: str):\n   return key in {}\n".format(keys))
        else:
            script_module.define("def __contains__(self, key: str):\n   return False\n")


    # Make the compiled methods available to the Python ScriptModule class.
    for method_stub in method_stubs:
        if method_stub.original_method is None:
            # define()'d methods don't have an Python original_method, so we
            # don't need to do any Python re-wrapping stuff
            continue

        name = method_stub.original_method.__name__
        if name != method_stub.def_.name().name:
            # TODO: Why skip this? Because @torch.jit._overload_method will
            # mangle the name of the function.
            continue
        script_method = cpp_module._get_method(name)

        # Wrap the original to propagate docstrings and such.
        # TODO: we don't currently do this functions that are recursively
        # compiled, we should.
        wrapped_script_method = functools.wraps(method_stub.original_method)(script_method)  # type: ignore

        # Add the methods to the script_module directly. This ensures they will
        # be found first when `name` is looked up (as opposed to the stubs or
        # nn.Module.forward)
        script_module.__dict__[name] = wrapped_script_method


    # Make module properties available on the Python ScriptModule class.
    for property_stub in property_stubs:
        property_name = property_stub.def_.name().name
        fget = cpp_module._get_method(property_stub.def_.getter_name().name)
        # Setter is optional, so it may not exist.
        setter_name = property_stub.def_.setter_name()
        fset = cpp_module._get_method(setter_name.name) if setter_name else None
        script_module.__dict__[property_name] = property(property_name, fget, fset)  # type: ignore

    # copy over python methods to script module if they aren't defined on the script module
    # this is currently an internal api used only on module containers
    for name in dir(nn_module):
        item = getattr(nn_module, name, None)
        if _jit_internal.get_torchscript_modifier(item) is _jit_internal.FunctionModifiers.COPY_TO_SCRIPT_WRAPPER:
            add_python_attr_to_scripted_model(script_module, nn_module, name)

    return script_module


# We define shims of certain attributes on the RecursiveScriptModule to support
# magic methods. To check if a script model defines an attribute we need
# to also check that the attribute is not the shim
def script_model_defines_attr(script_model, attr):
    script_attr = getattr(script_model, attr, None)
    if script_attr is None:
        return False
    default_attr = get_function_from_type(torch.jit.RecursiveScriptModule, attr)
    if default_attr is None:
        return False
    return script_attr != default_attr

def add_python_attr_to_scripted_model(script_model, orig, attr):
    if hasattr(orig, attr) and script_model_defines_attr(script_model, attr):
        setattr(script_model, attr, getattr(orig, attr))

def get_overload_annotations(mod):
    # original function => [(mangled overload name, overload function)]
    overloads = {}

    for name in dir(type(mod)):
        item = getattr(mod, name, None)
        if not callable(item):
            continue

        # builtin functions like repr() in python 2 do not have __module__ defined
        if hasattr(item, "__module__") and item.__module__ is not None:
            method_overloads = _jit_internal._get_overloaded_methods(item, mod.__class__)
            if method_overloads is None:
                continue

            names = [name + "__" + str(i) for i in range(len(method_overloads))]
            overloads[item] = list(zip(names, method_overloads))

    return overloads

def get_overload_name_mapping(overload_info):
    # Same format as __overloads__
    # original function => [overload names]
    overload_name_mappings: Dict[str, List[str]] = {}
    for orig_fn, overloads in overload_info.items():
        original_name = orig_fn.__name__
        if original_name not in overload_name_mappings:
            overload_name_mappings[original_name] = []

        for overload_name, _ in overloads:
            overload_name_mappings[original_name].append(overload_name)
    return overload_name_mappings

def _check_no_signature(func):
    signature = torch.jit.annotations.get_signature(func, None, _jit_internal.fake_range(), inspect.ismethod(func))
    if signature is None:
        qual_name = _jit_internal._qualified_name(func)
        raise RuntimeError("Must explicitly add type annotations to overloaded functions: {}".format(qual_name))

def make_stubs_for_overloads(overload_info):
    overload_stubs = []
    for orig_fn, overloads in overload_info.items():
        orig_ast = get_jit_def(orig_fn, orig_fn.__name__, self_name="RecursiveScriptModule")
        for overload_name, overload_fn in overloads:
            _check_no_signature(overload_fn)
            over_ast = get_jit_def(overload_fn, overload_fn.__name__, self_name="RecursiveScriptModule")
            new_ast = torch._C._replace_overloaded_method_decl(over_ast.decl(), orig_ast, overload_name)
            _rcb = _jit_internal.createResolutionCallbackFromClosure(orig_fn)
            overload_stubs.append(ScriptMethodStub(_rcb, new_ast, overload_fn))
    return overload_stubs

def check_module_initialized(mod):
    assert isinstance(mod, torch.nn.Module)
    if not hasattr(mod, '_parameters'):
        raise RuntimeError("'{}' has not been initialized, did you forget to call 'super()'?"
                           .format(torch.typename(type(mod))))

def infer_methods_to_compile(nn_module):
    """
    Implements the default rules for which methods should act as starting
    points for compilation (TODO add a link when the rules are published).
    """
    check_module_initialized(nn_module)

    methods: List[str] = []
    if hasattr(nn_module, 'forward') and not _jit_internal.is_ignored_fn(nn_module.forward):
        forward_func = getattr(nn_module.forward, "__func__", None)
        module_forward = get_function_from_type(torch.nn.Module, "forward")
        if forward_func != module_forward:
            methods = ['forward']

    exported = []
    for name in dir(nn_module):
        item = getattr(nn_module, name, None)
        if _jit_internal.get_torchscript_modifier(item) is _jit_internal.FunctionModifiers.EXPORT:
            exported.append(name)

    methods = methods + exported

    overload_name_mappings = dict(getattr(nn_module, "__overloads__", {}))
    overload_info = get_overload_annotations(nn_module)
    overload_name_mappings.update(get_overload_name_mapping(overload_info))
    overload_stubs = make_stubs_for_overloads(overload_info)

    nn_module.__overloads__ = overload_name_mappings

    # we shouldn't directly compile overloaded methods, just its overloads
    def ignore_overloaded(method_name):
        return method_name not in overload_name_mappings

    filtered_methods = filter(ignore_overloaded, methods)

    # Unique the methods. We don't want to use a set to store the methods because it
    # introduces non-determinism to compile order.
    uniquer: Set[str] = set()
    uniqued_methods = []
    for name in filtered_methods:
        if name in uniquer:
            continue
        uniqued_methods.append(name)
        uniquer.add(name)

    stubs = []
    for method in uniqued_methods:
        stubs.append(make_stub_from_method(nn_module, method))
    return overload_stubs + stubs


def get_property_stubs(nn_module):
    """
    Create property stubs for the properties of the module by creating method
    stubs for the getter and setter.
    """
    module_ty = type(nn_module)
    properties_asts = get_class_properties(module_ty, self_name="RecursiveScriptModule")
    rcbs = {}

    for name in dir(module_ty):
        item = getattr(module_ty, name, None)
        if isinstance(item, property):
            if not item.fget:
                raise RuntimeError(f'Property {name} of {nn_module.__name__} must have a getter')

            rcbs[name] = _jit_internal.createResolutionCallbackFromClosure(item.fget)

    stubs = [PropertyStub(rcbs[ast.name().name], ast) for ast in properties_asts]
    return stubs


def interface_script(mod_interface, nn_module):
    """
    Makes a ScriptModule from an nn.Module, using the interface methods rule for
    determining which methods to compile.

    Arguments:
        mod_interface: the interface type that the module have
        nn_module:  The original Python nn.Module that we are creating a ScriptModule for.
    """
    if isinstance(nn_module, torch.jit.ScriptModule):
        return nn_module

    check_module_initialized(nn_module)

    def infer_interface_methods_to_compile(nn_module):
        """
        Rule to infer the methods from the interface type to know which
        methods need to act as starting points for compilation.
        """
        stubs = []
        for method in mod_interface.getMethodNames():
            stubs.append(make_stub_from_method(nn_module, method))
        return stubs

    return create_script_module(nn_module, infer_interface_methods_to_compile)

def try_compile_fn(fn, loc):
    if _jit_internal.is_ignored_fn(fn):
        # Don't do anything for @ignore'd functions
        return None

    if isinstance(fn, torch.nn.Module):
        # Since modules are callable pybind recognizes them as functions, but
        # don't do anything for them
        return None

    if not inspect.isfunction(fn) and not inspect.ismethod(fn):
        raise RuntimeError("`{}` is not a function. Recursive scripting only supports "
                           "Python functions or methods currently.\n"
                           "Consider manually annotating `{}` with @torch.jit.script.".format(fn, fn))

    # We don't have the actual scope where the function was defined, but we can
    # extract the necessary info from the closed over variables on the function
    # object
    rcb = _jit_internal.createResolutionCallbackFromClosure(fn)
    return torch.jit.script(fn, _rcb=rcb)

def wrap_cpp_module(cpp_module):
    """
    Wrap this torch._C.ScriptModule in a Python ScriptModule, recursively for all submodules
    """
    def init_fn(script_module):
        for name, cpp_module in torch._C.ModuleDict(script_module._c).items():
            setattr(script_module, name, wrap_cpp_module(cpp_module))
        script_module._concrete_type = torch._C.ConcreteModuleType.from_jit_type(script_module._c._type())
    return torch.jit.RecursiveScriptModule._construct(cpp_module, init_fn)

def compile_unbound_method(concrete_type, fn):
    if _jit_internal.is_ignored_fn(fn):
        return None
    stub = make_stub(fn, fn.__name__)
    with torch._jit_internal._disable_emit_hooks():
        # We don't want to call the hooks here since the graph that is calling
        # this function is not yet complete
        create_methods_and_properties_from_stubs(concrete_type, (stub,), ())
    return stub

def lazy_bind(concrete_type, unbound_method):
    """
    Returns a function that lazily binds `unbound_method` to a provided
    Module IValue, then invokes the method. We do this so that any Python
    shenanigans that will poison type sharing are impossible at compile
    time.
    """
    def lazy_binding_method(cpp_module, *args):
        def init_fn(script_module):
            orig_class = concrete_type.py_class

            # Copy @ignored/@unused methods from the original module to the new one.
            # This ensures they are available during execution.
            for name in dir(orig_class):
                item = getattr(orig_class, name, None)
                if _jit_internal.is_ignored_fn(item):
                    setattr(script_module, name, item)

            # Copy constants over so they are available during execution.
            for name, value in concrete_type.get_constants().items():
                setattr(script_module, name, value)

        script_module = torch.jit.RecursiveScriptModule._construct(cpp_module, init_fn)
        method = bind_method(unbound_method, script_module, torch.jit.RecursiveScriptModule)
        return method(*args)

    # make the lazy binding method "look like" the original method
    lazy_binding_method.original_fn = unbound_method  # type: ignore
    lazy_binding_method.__name__ = unbound_method.__name__
    torch._jit_internal.copy_torchscript_modifier(unbound_method, lazy_binding_method)

    return lazy_binding_method<|MERGE_RESOLUTION|>--- conflicted
+++ resolved
@@ -32,10 +32,12 @@
     "dump_patches",
 ]
 
+
 def make_stub(func, name):
     rcb = _jit_internal.createResolutionCallbackFromClosure(func)
     ast = get_jit_def(func, name, self_name="RecursiveScriptModule")
     return ScriptMethodStub(rcb, ast, func)
+
 
 def make_stub_from_method(nn_module, method_name):
     func = getattr(nn_module, method_name)
@@ -71,6 +73,7 @@
 # ConstantValue in jit/script/init.cpp
 _constant_types = (bool, float, int, str, type(None), torch.device, torch.layout, torch.dtype)
 
+
 def _get_valid_constant(attr, v, owner_type):
     if isinstance(v, _constant_types):
         return v
@@ -105,15 +108,13 @@
 
     class_annotations = getattr(nn_module, '__annotations__', {})
 
-<<<<<<< HEAD
     if "self" in class_annotations:
         self_type = torch.jit.annotations.ann_to_type(class_annotations["self"], _jit_internal.fake_range())
-        concrete_type_builder.set_hint(self_type)
-=======
+        concrete_type_builder.set_contained_type_hint(self_type)
+
     # Get user-annotated ignored attributes.
     user_annotated_ignored_attributes = getattr(nn_module, "__jit_ignored_attributes__", list())
     concrete_type_builder.add_ignored_attributes(user_annotated_ignored_attributes)
->>>>>>> 92921c82
 
     # try to infer the type from type annotation or from the object itself
     def infer_type(name, item):
@@ -283,6 +284,7 @@
 
     return concrete_type_builder
 
+
 class ConcreteTypeStore(object):
     type_store: Dict[Type[Module], List[torch._C.ConcreteModuleType]]
     methods_compiled: Set[torch._C.ConcreteModuleType]
@@ -315,6 +317,7 @@
         self.type_store[nn_module_type].append(concrete_type)
         return concrete_type
 
+
 concrete_type_store = ConcreteTypeStore()
 
 
@@ -326,7 +329,8 @@
     property_defs = [p.def_ for p in property_stubs]
     property_rcbs = [p.resolution_callback for p in property_stubs]
 
-    concrete_type._create_methods_and_properties(property_defs, property_rcbs, method_defs, method_rcbs, method_defaults)
+    concrete_type._create_methods_and_properties(
+        property_defs, property_rcbs, method_defs, method_rcbs, method_defaults)
 
 
 def get_module_concrete_type(nn_module, share_types=True):
@@ -359,6 +363,7 @@
 
     return concrete_type
 
+
 def create_script_module(nn_module, stubs_fn, share_types=True):
     """
     Creates a new ScriptModule from an nn.Module
@@ -375,6 +380,7 @@
     check_module_initialized(nn_module)
     concrete_type = get_module_concrete_type(nn_module, share_types)
     return create_script_module_impl(nn_module, concrete_type, stubs_fn)
+
 
 def create_script_module_impl(nn_module, concrete_type, stubs_fn):
     """
@@ -450,7 +456,6 @@
         else:
             script_module.define("def __contains__(self, key: str):\n   return False\n")
 
-
     # Make the compiled methods available to the Python ScriptModule class.
     for method_stub in method_stubs:
         if method_stub.original_method is None:
@@ -474,7 +479,6 @@
         # be found first when `name` is looked up (as opposed to the stubs or
         # nn.Module.forward)
         script_module.__dict__[name] = wrapped_script_method
-
 
     # Make module properties available on the Python ScriptModule class.
     for property_stub in property_stubs:
@@ -507,9 +511,11 @@
         return False
     return script_attr != default_attr
 
+
 def add_python_attr_to_scripted_model(script_model, orig, attr):
     if hasattr(orig, attr) and script_model_defines_attr(script_model, attr):
         setattr(script_model, attr, getattr(orig, attr))
+
 
 def get_overload_annotations(mod):
     # original function => [(mangled overload name, overload function)]
@@ -530,6 +536,7 @@
             overloads[item] = list(zip(names, method_overloads))
 
     return overloads
+
 
 def get_overload_name_mapping(overload_info):
     # Same format as __overloads__
@@ -544,11 +551,13 @@
             overload_name_mappings[original_name].append(overload_name)
     return overload_name_mappings
 
+
 def _check_no_signature(func):
     signature = torch.jit.annotations.get_signature(func, None, _jit_internal.fake_range(), inspect.ismethod(func))
     if signature is None:
         qual_name = _jit_internal._qualified_name(func)
         raise RuntimeError("Must explicitly add type annotations to overloaded functions: {}".format(qual_name))
+
 
 def make_stubs_for_overloads(overload_info):
     overload_stubs = []
@@ -562,11 +571,13 @@
             overload_stubs.append(ScriptMethodStub(_rcb, new_ast, overload_fn))
     return overload_stubs
 
+
 def check_module_initialized(mod):
     assert isinstance(mod, torch.nn.Module)
     if not hasattr(mod, '_parameters'):
         raise RuntimeError("'{}' has not been initialized, did you forget to call 'super()'?"
                            .format(torch.typename(type(mod))))
+
 
 def infer_methods_to_compile(nn_module):
     """
@@ -666,6 +677,7 @@
 
     return create_script_module(nn_module, infer_interface_methods_to_compile)
 
+
 def try_compile_fn(fn, loc):
     if _jit_internal.is_ignored_fn(fn):
         # Don't do anything for @ignore'd functions
@@ -687,6 +699,7 @@
     rcb = _jit_internal.createResolutionCallbackFromClosure(fn)
     return torch.jit.script(fn, _rcb=rcb)
 
+
 def wrap_cpp_module(cpp_module):
     """
     Wrap this torch._C.ScriptModule in a Python ScriptModule, recursively for all submodules
@@ -696,6 +709,7 @@
             setattr(script_module, name, wrap_cpp_module(cpp_module))
         script_module._concrete_type = torch._C.ConcreteModuleType.from_jit_type(script_module._c._type())
     return torch.jit.RecursiveScriptModule._construct(cpp_module, init_fn)
+
 
 def compile_unbound_method(concrete_type, fn):
     if _jit_internal.is_ignored_fn(fn):
@@ -707,6 +721,7 @@
         create_methods_and_properties_from_stubs(concrete_type, (stub,), ())
     return stub
 
+
 def lazy_bind(concrete_type, unbound_method):
     """
     Returns a function that lazily binds `unbound_method` to a provided
