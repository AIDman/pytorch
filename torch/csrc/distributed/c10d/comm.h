--- conflicted
+++ resolved
@@ -48,11 +48,7 @@
   // Passes the input grad bucket to the registered communication hook.
   // Once the tensors in the bucket are ready, kicks off the hook asynchronously
   // and returns a future that holds the communication results.
-<<<<<<< HEAD
-  virtual c10::intrusive_ptr<torch::jit::Future> runHook(
-=======
   virtual c10::intrusive_ptr<c10::ivalue::Future> runHook(
->>>>>>> 1dd220bd
       GradBucket& bucket) = 0;
 
   // Returns the resulting tensors once the communication hook result is ready.
@@ -60,42 +56,6 @@
   // parameters.
   virtual std::vector<at::Tensor> parseHookResult(
       const c10::IValue& result) = 0;
-};
-
-// This CppCommHook interface only requires implementing runHook method that
-// potentially uses a state.
-template <typename T>
-class TORCH_API CppCommHookInterface : public CommHookInterface {
- public:
-  explicit CppCommHookInterface(T& state) : state_(state) {}
-
-  virtual ~CppCommHookInterface() {}
-
-<<<<<<< HEAD
-  c10::intrusive_ptr<torch::jit::Future> runHook(GradBucket& bucket) override;
-=======
-  std::vector<at::Tensor> parseHookResult(const c10::IValue& result) override {
-    TORCH_INTERNAL_ASSERT(
-        result.isTensor() || result.isTensorList(),
-        "expected the hook result is either a Tensor or a TensorList");
->>>>>>> 1dd220bd
-
-    if (result.isTensor()) {
-      return {result.toTensor()};
-    }
-
-<<<<<<< HEAD
- private:
-  // Only needed for stateful communication.
-  py::object state_;
-  py::object hook_;
-=======
-    return result.toTensorVector();
-  }
-
- protected:
-  T state_; // Not owned.
->>>>>>> 1dd220bd
 };
 
 // This CppCommHook interface only requires implementing runHook method that
