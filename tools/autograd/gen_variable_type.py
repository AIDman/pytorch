# Generates VariableType.h/cpp
#
# VariableType is a subclass of at::Type that provides the binding code
# necessary to provide a differentiable version of ATen operators. There are a
# number of different things we could mean:
#
#   - Given a non-differentiable forward implementation, we might
#     directly associate it with a backward implementation to make
#     it differentiable.  This is the common case.
#
#   - Some functions don't need a backwards implementation, because
#     backpropagation will never propagate beyond them.  There are a
#     number of different reasons why this may be the case:
#
#       - The function has no differentiable inputs
#       - The function's output is not differentiable
#       - The function has no data dependency on its input
#
#   - Some function don't need a backwards implementation because they
#     are implemented as a composition of other (differentiable) ATen
#     functions.  These are dispatched directly to the Type superclass,
#     which will in turn dispatch back to VariableType for its
#     differentiable subcomponents.
#

from .utils import CodeTemplate, nested_dict, write, uninplace_api_name
from .gen_autograd import VIEW_FUNCTIONS, VIEW_FUNCTIONS_WITH_METADATA_CHANGE, \
    MULTI_OUTPUT_SAFE_FUNCTIONS, RETURNS_VIEWS_OF_INPUT
from .gen_autograd_functions import uses_single_grad

# These functions we don't want to record for tracing, because we always want
# to trace their constituent parts.  This is a temporary hack in lieue
# of proper scopes, where subsequent compilation passes can ask for the unfolding
# on demand.  Only concrete ATen methods can be disabled this way; it will have
# NO EFFECT otherwise.
DONT_RECORD_TRACE = {
    'convolution', 'conv1d', 'conv2d', 'conv3d', 'conv_transpose1d',
    'conv_transpose2d', 'conv_transpose3d', 'lstm_cell', 'gru_cell',
    'rnn_tanh_cell', 'rnn_relu_cell', 'linear',
    # FIXME: figure out a better way when we support sparse tensors in jit
    '_coalesced_',
}

# These functions have their names recorded under trace renamed,
RENAME_TRACE = {
    'zero': 'zeros_like',  # replacing aten::zero_ with aten::zeros_like
    'fill': 'full_like',  # replacing aten::fill_ with aten::full_like
}

# `torch.jit.trace` have undocumented keyword argument `_force_outplace`,
# which force jit to replace functions with outplace variants (for
# example `aten::add_` becomes `aten::add`).
#
# This replacement implemented in-place with minimum modifications of
# arguments stack (as it assumes that outplace call has the same arguments
# as inplace version).
#
# However there are no such substitutions available for `aten::fill_`
# and `aten::zero_` operators, as we never implemented `aten::fill`
# and `aten::zero`. So jit tracing hack replacing `aten::zero_` with
# `aten::zeros_like` and replacing `aten::fill_` with `aten::full_like`.
#
# But as they potentially can have different arguments, we also have
# to hack into the stack and add missing ones.
#
# A possible alternative would be:
#
#  - Add `aten::fill` and `aten::zero`
#
#  - Or keep `aten::zeros_like` arguments aligned with `aten::zero_`
# arguments (inside of the `native_functions.yaml`)
RENAME_TRACE_ADD_ARGS = {
    'fill': '''\
    jit::tracer::addInputs(node, "options", c10::optional<ScalarType>());
    jit::tracer::addInputs(node, "options", layout_or_default(c10::nullopt));
    jit::tracer::addInputs(node, "options", device_or_default(c10::nullopt));
    jit::tracer::addInputs(node, "options", pinned_memory_or_default(c10::nullopt));
    c10::optional<MemoryFormat> memory_format = c10::MemoryFormat::Preserve;
    jit::tracer::addInputs(node, "memory_format", memory_format);
''',
    'zero': '''\
    jit::tracer::addInputs(node, "options", c10::optional<ScalarType>());
    jit::tracer::addInputs(node, "options", layout_or_default(c10::nullopt));
    jit::tracer::addInputs(node, "options", device_or_default(c10::nullopt));
    jit::tracer::addInputs(node, "options", pinned_memory_or_default(c10::nullopt));
    c10::optional<MemoryFormat> memory_format = c10::MemoryFormat::Preserve;
    jit::tracer::addInputs(node, "memory_format", memory_format);
''',
}

# (declaration name, argument name) -> attribute name
RENAME_ATTRIBUTES = {
    ('fill_', 'value'): 'fill_value'
}

# These functions are not worth profiling because they are very cheap and may
# be called very often.
DONT_PROFILE = {
    'data_ptr', 'get_device', 'is_contiguous', 'is_cuda', 'is_distributed',
    'is_same_size', 'is_set_to', 'is_signed', 'is_sparse', 'numel',
    'size', 'storage_offset', 'stride',
}

# Note [Manual Backend kernels]
# For these ops, we want to manually register to dispatch key Backend and
# skip codegen-ed registeration to all keys before Backend.
# For codegen this means:
#   - op set below must match ops with manual_kernel_registration=True in native_functions.yaml
#     where we skip codegen backend kernels
#   - all ops below are part of MANUAL_AUTOGRAD to skip codegen Autograd kernel registration
#   - all ops below are part of MANUAL_TRACER to skip codegen Tracer kernel registration
# Note: we still register to dispatch key Profiler for these ops, keeping it untouched for now.
# You can find the manual registration in torch/csrc/autograd/VariableTypeManual.cpp
MANUAL_BACKEND = set([
    'options', 'data', 'set_data', 'is_leaf', 'output_nr', '_version', 'retain_grad',
    'backward', 'requires_grad_',
])

# For these ops we want to skip the codegen-ed registration to both Autograd and Tracer keys.
# You can find the manual registration in torch/csrc/autograd/VariableTypeManual.cpp
MANUAL_AUTOGRAD_AND_TRACER = set([
    'resize_', 'resize_as_', 'detach', 'detach_', 'copy_',
])

# Currently MANUAL_AUTOGRAD and MANUAL_TRACER share the same set of ops:
#   union(MANUAL_BACKEND, MANUAL_AUTOGRAD_AND_TRACER)
# You can find the manual registration in torch/csrc/autograd/VariableTypeManual.cpp
MANUAL_AUTOGRAD = MANUAL_TRACER = MANUAL_BACKEND | MANUAL_AUTOGRAD_AND_TRACER

# We don't set or modify grad_fn on these methods. Generally, they return
# tensors that have requires_grad=False. In-place functions listed here will
# not examine or modify requires_grad or grad_fn.
DONT_REQUIRE_DERIVATIVE = {
    # These only depend on the input Tensor's shape and device, not the data
    'ones_like', 'zeros_like', 'rand_like', 'randn_like',
    # These are only implemented on integral types
    '__and__', '__iand__', '__ilshift__', '__ior__', '__irshift__', '__ixor__',
    '__lshift__', '__or__', '__rshift__', '__xor__',
    # These work on integral data types, and hence don't require derivative
    '_sobol_engine_draw', '_sobol_engine_ff', '_sobol_engine_scramble_',
    '_sobol_engine_initialize_state_',
    # This is an unsafe method that is meant to be out of reach of autograd.
    '_coalesced_',
    # Quantize functions should not record gradients
    'quantize_per_tensor', 'quantize_per_channel',
    # Functions that return integers should not have output that require gradients
    'argmax', 'argmin', 'argsort', 'searchsorted',
    'bucketize',
    # Functions that return booleans are not differentiable
    'isnan', 'isposinf', 'isneginf', 'isinf'
    # Functions return none are not differentiable
    'record_stream',
}

# The C -> R functions at the time of adding this are still being audited and tested
# but will not error out.
# C -> C, R -> C functions for which backward is correctly implemented and tested
GRADIENT_IMPLEMENTED_FOR_COMPLEX = {
    't', 'view', 'reshape', 'reshape_as', 'view_as', 'roll', 'clone',
    'repeat', 'expand', 'flip', 'fliplr', 'flipud', 'rot90', 'transpose',
    'permute', 'squeeze', 'unsqueeze', 'resize', 'resize_as', 'tril', 'triu',
    'chunk', 'split', 'split_with_sizes', 'repeat', 'expand', 'zero_', 'eq_',
    'ne_', 'add', '__radd__', 'sum', '_conj', 'sin', 'cos', 'mul', 'sinh',
    'cosh', '__rmul__', 'sgn', 'asin', 'acos', 'sub', 'div', 'cat', 'view_as_complex',
    'neg', 'complex', 'select', '_s_where', 'as_strided', 'slice', 'constant_pad_nd',
    'unbind', 'split', 'split_with_sizes', 'unsafe_split', 'split_with_sizes_backward',
    'dot', 'vdot', 'cholesky', 'triangular_solve', 'mm', '_unsafe_view', 'mv', 'ger',
    'bmm', 'diagonal', 'cholesky', 'atan', 'log', 'log10', 'log1p', 'log2', 'reciprocal',
<<<<<<< HEAD
    'tan', 'pow', 'rsqrt', 'tanh', 'tanh_backward', 'asinh', 'acosh'
    'dot', 'vdot', 'cholesky', 'atan', 'log', 'log10', 'log1p', 'log2', 'reciprocal',
    'tan', 'pow', 'rsqrt', 'tanh', 'tanh_backward', 'asinh', 'acosh', 'nonzero'
=======
    'tan', 'pow', 'rsqrt', 'tanh', 'tanh_backward', 'asinh', 'acosh', 'take', 'fill_'
>>>>>>> 7731370e
}

# Some operators invalidate the grad_accumulator. Let's reset it.
RESET_GRAD_ACCUMULATOR = {
    'set', 'resize'
}

# NOTE [ Invariant: TensorImpl and Storage Pointer Equality ]
#
# When a function modifies its input tensors (via inplace or out-variants),
# it should never change the the input tensors' underlying c10::TensorImpl pointers
# or c10::Storage pointers.
#
# The following code templates implement the checks for this invariant:
SAVE_TENSOR_STORAGE = CodeTemplate("""\
c10::optional<Storage> ${tensor_name}_storage_saved =
  ${tensor_name}.has_storage() ? c10::optional<Storage>(${tensor_name}.storage()) : c10::nullopt;
""")

ENFORCE_SAME_TENSOR_STORAGE = CodeTemplate("""\
if (${tensor_name}_storage_saved.has_value())
  AT_ASSERT(${tensor_name}_storage_saved.value().is_alias_of(${tensor_name}.storage()));
""")

SAVE_TENSORLIST_STORAGE = CodeTemplate("""\
std::vector<c10::optional<Storage>> ${tensorlist_name}_storage_saved(${tensorlist_name}.size());
for (const Tensor& tensor : ${tensorlist_name})
  ${tensorlist_name}_storage_saved.push_back(
    tensor.has_storage() ? c10::optional<Storage>(tensor.storage()) : c10::nullopt);
""")

ENFORCE_SAME_TENSORLIST_STORAGE = CodeTemplate("""\
for (size_t i=0; i<${tensorlist_name}.size(); i++) {
  if (${tensorlist_name}_storage_saved[i].has_value())
    AT_ASSERT(${tensorlist_name}_storage_saved[i].value().is_alias_of(${tensorlist_name}[i].storage()));
}
""")

SAVE_TENSOR_IMPL = CodeTemplate("""\
c10::intrusive_ptr<TensorImpl> ${tensor_name}_impl_saved;
if (${tensor_name}.defined()) ${tensor_name}_impl_saved = ${tensor_name}.getIntrusivePtr();
""")

ENFORCE_SAME_TENSOR_IMPL = CodeTemplate("""\
if (${tensor_name}_impl_saved) AT_ASSERT(${tensor_name}_impl_saved == ${tensor_name}.getIntrusivePtr());
""")

SAVE_TENSORLIST_IMPL = CodeTemplate("""\
std::vector<c10::intrusive_ptr<TensorImpl>> ${tensorlist_name}_impl_saved(${tensorlist_name}.size());
for (size_t i=0; i<${tensorlist_name}.size(); i++)
  if (${tensorlist_name}[i].defined()) ${tensorlist_name}_impl_saved[i] = ${tensorlist_name}[i].getIntrusivePtr();
""")

ENFORCE_SAME_TENSORLIST_IMPL = CodeTemplate("""\
for (size_t i=0; i<${tensorlist_name}.size(); i++) {
  if (${tensorlist_name}_impl_saved[i])
    AT_ASSERT(${tensorlist_name}_impl_saved[i] == ${tensorlist_name}[i].getIntrusivePtr());
}
""")

# The following list contains functions that we don't enforce the invariant on.
DONT_ENFORCE_SAME_TENSOR_IMPL_OR_STORAGE = {
    # These functions are expected to change impl or storage of input tensors
    'set_', '_cudnn_rnn_flatten_weight',
}
# END CHECKS FOR [ Invariant: TensorImpl and Storage Pointer Equality ]

METHOD_DECLARATION = CodeTemplate("""\
${return_type} ${type_wrapper_name}(${formals}) ;
""")

METHOD_DEFINITION = CodeTemplate("""\
${return_type} ${type_wrapper_name}(${formals}) {
  ${type_definition_body}
}
""")

# NOTE[UnboxedOnly] Many of our codegen templates currently exist twice, once
# in an _UNBOXEDONLY_ variant and once without _UNBOXEDONLY_. This is because
# ops that are `use_c10_dispatcher: full` need different c++ code than ops
# that aren't `use_c10_dispatcher: full` yet. The _UNBOXEDONLY_ variants
# are for ops that aren't `use_c10_dispatcher: full` yet and those code templates
# can be deleted once all ops are `use_c10_dispatcher: full`.
# If you update one of the templates, you likely also have to update the other.

# See NOTE[UnboxedOnly]
UNBOXEDONLY_WRAPPER_REGISTRATION = CodeTemplate("""\
m.impl_UNBOXED("${unqual_operator_name_with_overload}", &${class_type}::${type_wrapper_name});
""")

WRAPPER_REGISTRATION = CodeTemplate("""\
m.impl("${unqual_operator_name_with_overload}",
       TORCH_FN(${class_type}::${type_wrapper_name})
);
""")

UNPACK_TENSOR = CodeTemplate("""\
auto${ref} ${arg_name}_ = unpack${suffix}(${arg_name}, "${arg_name}", ${arg_pos});""")

LEGACY_WRAP_OPTIONS = CodeTemplate("""\
auto ${arg_name}_ = TensorOptions(${arg_name});""")

DECLARE_GRAD_FN = CodeTemplate("""\
std::shared_ptr<${op}> grad_fn;
""")

SETUP_DERIVATIVE = CodeTemplate("""\
if (compute_requires_grad( ${args_with_derivatives} )) {
  ${setup}
}
""")

ASSIGN_GRAD_FN = CodeTemplate("""\
grad_fn = std::shared_ptr<${op}>(new ${op}(${op_ctor}), deleteNode);
grad_fn->set_next_edges(collect_next_edges( ${args_with_derivatives} ));
""")

CALL_DEFAULT = CodeTemplate("""\
TypeDefault::${type_wrapper_name}(${args})""")

CALL_DISPATCH_VIA_NAMESPACE = CodeTemplate("""\
at::${api_name}(${unpacked_args})""")

CALL_DISPATCH_VIA_METHOD = CodeTemplate("""\
${var}.${api_name}(${unpacked_method_args})""")

# If the non-variable operation has return values, we use the `tmp` variable to hold the
# values temporarily and pass the values to the return variables outside of the
# `at::AutoNonVariableTypeMode` guard block.
DISPATCH_TO_NON_VAR_TYPE_WITH_TMP_RETURN_VALUES = CodeTemplate("""\
auto tmp = ([&]() {
  at::AutoNonVariableTypeMode non_var_type_mode(true);
  return ${base_type_call};
})();
""")

ASSIGN_RETURN_VALUE = CodeTemplate("""\
${return_values} = ${rhs_value};
""")

ARRAYREF_TO_VEC = CodeTemplate("""\
auto ${vec} = ${arg}.vec();
""")

OPTIONAL_TO_VAL = CodeTemplate("""\
auto ${val} = ${arg}.value_or(${default});
""")

SETUP_REPLAY_VIEW_IF_NOT_SUPPORT_AS_STRIDED_OR_VIEW_WITH_METADATA_CHANGE = CodeTemplate("""\
c10::optional<std::function<at::Tensor(const at::Tensor&)>> func=c10::nullopt;
if (${is_view_with_metadata_change} || !self.unsafeGetTensorImpl()->support_as_strided()) {
  ${replay_view_func}
}
""")

REPLAY_VIEW_LAMBDA_FUNC = CodeTemplate("""\
func = [=](const at::Tensor& ${input_base}) {
  return ${replay_view_call};
};
""")

DISPATCH_TO_NON_VAR_TYPE_WITHOUT_RETURN_VALUES = CodeTemplate("""\
{
  at::AutoNonVariableTypeMode non_var_type_mode(true);
  ${base_type_call};
}
""")

SET_HISTORY = CodeTemplate("""\
if (grad_fn) {
    ${fn}_history(${differentiable_outputs}, grad_fn);
}
""")

CONDITIONAL = CodeTemplate("""\
if (${cond}) {
  ${statements}
}
""")

SELECT = CodeTemplate("""\

if (${cond}) {
  ${true}
} else {
  ${false}
}
""")

OP_NAME = CodeTemplate("""\
op_name = jit::Symbol::fromQualString("aten::${trace_name}");
""")

PRE_RECORD_TRACE = CodeTemplate("""\
torch::jit::Node* node = nullptr;
std::shared_ptr<jit::tracer::TracingState> tracer_state;
if (jit::tracer::isTracing()) {
  tracer_state = jit::tracer::getTracingState();
  at::Symbol op_name;
  ${set_op_name}
  node = tracer_state->graph->create(op_name, /*num_outputs=*/0);
  jit::tracer::recordSourceLocation(node);
  ${add_trace_inputs}
  tracer_state->graph->insertNode(node);
  ${inplace_guard}
  jit::tracer::setTracingState(nullptr);
}
""")

INPLACE_GUARD = CodeTemplate("""\
jit::tracer::ensureUniqueIfOutOfPlaced("${name}", ${mutable_input});
""")

ADD_TRACE_INPUT = CodeTemplate("""jit::tracer::addInputs(node, "${name}", ${input});""")

POST_RECORD_TRACE = CodeTemplate("""\
if (tracer_state) {
  jit::tracer::setTracingState(std::move(tracer_state));
  ${add_trace_outputs}
}
""")

RUN_ONLY_IN_DEBUG_MODE = CodeTemplate("""\
#ifndef NDEBUG
${statements}
#endif
""")

# TraceType templates
# TODO: change `redispatch` to `NoTracerDispatchMode` + regular `call`.
# See NOTE[UnboxedOnly]
UNBOXED_TRACE_DISPATCH = CodeTemplate("""\
static auto op = c10::Dispatcher::singleton()
    .findSchemaOrThrow("aten::${operator_name}", "${overload_name}")
    .typed<${return_type} (${arg_types})>();
${assign_return_values}c10::Dispatcher::singleton().redispatch<${ret_and_arg_types}>(${trace_dispatch_args});
""")
TRACE_DISPATCH = CodeTemplate("""\
static auto op = c10::Dispatcher::singleton()
    .findSchemaOrThrow("aten::${operator_name}", "${overload_name}")
    .typed<${return_type} (${schema_order_arg_types})>();
${assign_return_values}c10::Dispatcher::singleton()
    .redispatch<${schema_order_ret_and_arg_types}>(${schema_order_trace_dispatch_args});
""")


FACTORY_FUNCTION_NAMES = None

# TODO The maybe_unwrap_optional_tensors is only needed because our at::native::xxx functions
# still take "Tensor" instead of "optional<Tensor>", so we need CPUType, TypeDefault, ...
# to do the same. Once at::native::xxx are converted, we can remove use_optional_tensor
# and use the use_optional_tensor=True behavior always.
def maybe_unwrap_optional_tensors(option, formals, args):
    assert len(formals) == len(args), \
        "Assert we didn't screw up with method_args removing self but forgetting to remove it from formals"
    if option['use_c10_dispatcher'] in ['full', 'hacky_wrapper_for_legacy_signatures']:
        def maybe_unwrap_optional_tensor(formal, arg):
            if formal['dynamic_type'] == 'Tensor' and formal['is_nullable']:
                return "{}.has_value() ? *{} : at::Tensor()".format(arg, arg)
            else:
                return arg
        return [maybe_unwrap_optional_tensor(formal, arg) for (formal, arg) in zip(formals, args)]
    else:
        assert option['use_c10_dispatcher'] == 'with_codegenerated_unboxing_wrapper'
        return args


def find_factory_functions(declarations):
    global FACTORY_FUNCTION_NAMES
    FACTORY_FUNCTION_NAMES = set()

    for declaration in declarations:
        if declaration['is_factory_method']:
            FACTORY_FUNCTION_NAMES.add(declaration['api_name'])


def should_trace(declaration):
    # Operations involving Storage or Type are not traceable at the moment
    if any(arg['simple_type'] in {'Storage', 'Type', 'ConstQuantizerPtr'} for arg in declaration['arguments']):
        return False
    # We can't trace functions which don't have any Tensor or TensorList returns
    if 'Tensor' not in declaration['return_type']:
        return False
    name = declaration['name']
    base_name = name[:-1] if declaration['inplace'] else name[:-4] if name.endswith('_out') else name
    if base_name in DONT_RECORD_TRACE or name in DONT_RECORD_TRACE:
        return False
    return True


def is_out_overload(declaration):
    return declaration['api_name'].endswith('_out')


def format_postrecord_trace(declaration):
    # For outplacing ops, *_out overloads require special handling to move the
    # output *argument* to a return value
    if is_out_overload(declaration):
        output_names_outplace = [arg['name'] for arg in declaration['arguments'] if arg.get('output', False)]
        output_names_inplace = [r['name'] for r in declaration['returns']]

        # Code size optimization: the common case is that the return value is
        # the same for both variants
        if output_names_outplace == output_names_inplace:
            outputs = ['jit::tracer::addOutput(node, {});'.format(n) for n in output_names_outplace]
            return POST_RECORD_TRACE.substitute(add_trace_outputs=outputs)

        local = {}
        local['cond'] = 'force_outplace'
        local['true'] = ['jit::tracer::addOutput(node, {});'.format(n) for n in output_names_outplace]
        local['false'] = ['jit::tracer::addOutput(node, {});'.format(n) for n in output_names_inplace]
        selection = SELECT.substitute(local)
        return POST_RECORD_TRACE.substitute(add_trace_outputs=selection)

    output_names = [r['name'] for r in declaration['returns']]
    outputs = ['jit::tracer::addOutput(node, {});'.format(n) for n in output_names]
    return POST_RECORD_TRACE.substitute(add_trace_outputs=outputs)


def format_trace_op_name(declaration):
    is_inplace = declaration['api_name'] != uninplace_api_name(declaration['api_name'])

    if not is_inplace or is_out_overload(declaration):
        # special case for *_out functions: the in-place and out-of-place ops
        # are overloaded with the same name in the JIT
        trace_name = uninplace_api_name(declaration['api_name'])
        trace_name = RENAME_TRACE.get(trace_name, trace_name)
        return OP_NAME.substitute(trace_name=trace_name)

    # otherwise, this is an in-place op and we need to emit both in- and
    # out-of-place versions
    outplace_trace_name = uninplace_api_name(declaration['api_name'])
    inplace_trace_name = declaration['api_name']
    outplace_trace_name = RENAME_TRACE.get(outplace_trace_name, outplace_trace_name)
    inplace_trace_name = RENAME_TRACE.get(inplace_trace_name, inplace_trace_name)

    select_params = {}
    select_params['cond'] = 'tracer_state->force_outplace'
    select_params['true'] = OP_NAME.substitute(trace_name=outplace_trace_name)
    select_params['false'] = OP_NAME.substitute(trace_name=inplace_trace_name)

    return SELECT.substitute(select_params)


def format_trace_inputs(declaration):
    gather_tensor_options = "TensorOptions().dtype(dtype).layout(layout).device(device).pinned_memory(pin_memory)"

    def dispatch_trace_input(arg_spec):
        name, value, simple_type, nullable = arg_spec
        # XXX: For arg that have type of Tensor?[], tracer will pass allow_undefined to addInputs
        if simple_type == 'TensorList' and nullable:
            return '''jit::tracer::addInputs(node, "{}", {}, {});'''.format(name, value, "true")
        else:
            if value == "options":
                result = ""
                result += ADD_TRACE_INPUT.substitute(name=name, input="optTypeMetaToScalarType(options.dtype_opt())") + "\n"
                result += ADD_TRACE_INPUT.substitute(name=name, input="options.layout()") + "\n"
                result += ADD_TRACE_INPUT.substitute(name=name, input="options.device()") + "\n"
                result += ADD_TRACE_INPUT.substitute(name=name, input="options.pinned_memory()")
                return result
            else:
                return ADD_TRACE_INPUT.substitute(name=name, input=value)

    if declaration['use_c10_dispatcher'] in ['full', 'hacky_wrapper_for_legacy_signatures']:
        trace_inputs = declaration['schema_order_arguments']
    else:
        assert declaration['use_c10_dispatcher'] == 'with_codegenerated_unboxing_wrapper'
        trace_inputs = declaration['arguments']

    if is_out_overload(declaration):
        # *_out functions take the result as a first argument, but they are the
        # last argument in the JIT schema.
        out_input = trace_inputs[0]
        trace_inputs = trace_inputs[1:]

    if declaration['use_c10_dispatcher'] in ['full', 'hacky_wrapper_for_legacy_signatures']:
        trace_input_spec = [(i['name'], i['name'], i['type'], i.get('is_nullable')) for i in trace_inputs]
    else:
        assert declaration['use_c10_dispatcher'] == 'with_codegenerated_unboxing_wrapper'
        trace_input_spec = [(i['name'], i['name'], i['simple_type'], i.get('is_nullable')) for i in trace_inputs]

    trace_inputs = \
        '\n'.join(dispatch_trace_input(arg_spec) for arg_spec in trace_input_spec)

    if is_out_overload(declaration):
        # for *_out functions, handle the result argument differently for inplace/outplace.
        # For inplace: just add the input to the end to confirm with the JIT schema
        value = out_input['name']
        inplace = ADD_TRACE_INPUT.substitute(name=out_input['name'], input=value)

        # for outplace: do nothing, except if the declaration is a factory.
        # Factories are a bit special because their out-of-place overloads
        # take an extra TensorOptions argument, which is missing in the _out function
        trace_name = uninplace_api_name(declaration['api_name'])
        has_factory_name = trace_name in FACTORY_FUNCTION_NAMES
        if has_factory_name:
            outplace = ""
            outplace += ADD_TRACE_INPUT.substitute(name='out', input='optTypeMetaToScalarType(out.options().dtype_opt())') + "\n"
            outplace += ADD_TRACE_INPUT.substitute(name='out', input='out.options().layout()') + "\n"
            outplace += ADD_TRACE_INPUT.substitute(name='out', input='out.options().device()') + "\n"
            outplace += ADD_TRACE_INPUT.substitute(name='out', input='out.options().pinned_memory()')
        else:
            outplace = ''

        trace_inputs += '\n'
        trace_inputs += SELECT.substitute(
            cond='tracer_state->force_outplace', true=outplace, false=inplace)

    return trace_inputs


def format_prerecord_trace(declaration):
    local = {}
    is_inplace = declaration['api_name'] != uninplace_api_name(declaration['api_name'])

    local['set_op_name'] = format_trace_op_name(declaration)

    is_inplace = declaration['api_name'] != uninplace_api_name(declaration['api_name'])
    add_args = ''
    if is_inplace:
        api_name = uninplace_api_name(declaration['api_name'])
        add_args = RENAME_TRACE_ADD_ARGS.get(api_name, '')
    if add_args:
        select_params = {}
        select_params['cond'] = 'tracer_state->force_outplace'
        select_params['true'] = add_args
        select_params['false'] = ''
        additional_inputs = SELECT.substitute(select_params)
    else:
        additional_inputs = ''
    local['add_trace_inputs'] = format_trace_inputs(declaration) + additional_inputs

    local['inplace_guard'] = ''
    if is_inplace:
        local['inplace_guard'] = INPLACE_GUARD.substitute(
            name=declaration['api_name'],
            mutable_input=declaration['arguments'][0]['name'])

    return PRE_RECORD_TRACE.substitute(local)


def format_trace(declaration):
    if not should_trace(declaration):
        return ('', '')
    return (format_prerecord_trace(declaration), format_postrecord_trace(declaration))


# Methods shared by TraceType and VariableType to handle return variable declaration, tie and tuple.
def format_return_variables(declaration):
    name = declaration['name']
    arguments = declaration['arguments']
    inplace = declaration['inplace']
    is_out_fn = name.endswith('_out')
    modifies_arguments = inplace or is_out_fn

    def declare_returned_variables():
        if modifies_arguments:
            return ''
        if len(declaration['returns']) == 1:
            return ''
        # TODO: this will be ugly
        names = [ret['type'] + ' ' + ret['name'] + ';' for ret in declaration['returns']]
        return '\n'.join(names)

    def tie_return_values():
        if len(declaration['returns']) == 1:
            return 'auto {}'.format(declaration['returns'][0]['name'])
        names = [ret['name'] for ret in declaration['returns']]
        return 'std::tie({})'.format(', '.join(names))

    def get_return_value():
        if inplace:
            return 'self'
        if is_out_fn:
            return_names = [arg['name'] for arg in arguments
                            if arg.get('output', False)]
            if len(return_names) == 1:
                return return_names[0]
            return 'std::forward_as_tuple({})'.format(', '.join(return_names))

        returns = declaration['returns']
        if len(returns) == 1:
            return returns[0]['name']
        moved = ['std::move({})'.format(r['name']) for r in returns]
        return 'std::make_tuple({})'.format(', '.join(moved))

    return (declare_returned_variables(), tie_return_values(), get_return_value())


def gen_variable_type(out, aten_declarations, template_path):

    """VariableType.h and VariableType.cpp body

    This is the at::Type subclass for differentiable tensors. The
    implementation of each function dispatches to the base tensor type to
    compute the output. The grad_fn is attached to differentiable functions.
    """

    # WARNING: this function call modifies global mutable state
    find_factory_functions(aten_declarations)

    aten_declarations = list(sorted(aten_declarations, key=lambda decl: decl['name']))

    gen_variable_type_shard(out, aten_declarations, template_path, None, True)

    # NOTE: see Note [Sharded File] at the top of the VariableType.cpp
    # template regarding sharding of the generated files.
    num_shards = 5
    shards = [[] for _ in range(num_shards)]

    # functions are assigned arbitrarily but stably to a file based on hash
    for decl in aten_declarations:
        x = sum(ord(c) for c in decl['name']) % num_shards
        shards[x].append(decl)

    for i, shard in enumerate(shards):
        gen_variable_type_shard(out, shard, template_path, '_%d' % i, False)
    gen_variable_type_shard(out, aten_declarations, template_path, 'Everything', False)


def gen_variable_type_shard(out, aten_declarations, template_path, suffix, header):
    VARIABLE_TYPE_H = CodeTemplate.from_file(template_path + '/VariableType.h')
    VARIABLE_TYPE_CPP = CodeTemplate.from_file(template_path + '/VariableType.cpp')
    TRACE_TYPE_CPP = CodeTemplate.from_file(template_path + '/TraceType.cpp')

    type_declarations = []
    type_definitions = []
    wrapper_registrations = []
    trace_method_definitions = []
    trace_wrapper_registrations = []

    for declaration in aten_declarations:
        formal_types = [arg['type'] for arg in declaration['arguments']]
        if declaration['use_c10_dispatcher'] in ['full', 'hacky_wrapper_for_legacy_signatures']:
            formals = declaration['schema_order_formals']
        else:
            assert declaration['use_c10_dispatcher'] == 'with_codegenerated_unboxing_wrapper'
            formals = declaration['formals']
        type_declarations.append(METHOD_DECLARATION.substitute(declaration, formals=formals))
        strategy = dispatch_strategy(declaration)
        if declaration['name'] not in MANUAL_AUTOGRAD and strategy == 'use_derived':
            body = emit_body(declaration)
            type_definitions.append(METHOD_DEFINITION.substitute(
                declaration, type_definition_body=body, formals=formals))
            if declaration['use_c10_dispatcher'] in ['full', 'hacky_wrapper_for_legacy_signatures']:
                wrapper_registrations.append(WRAPPER_REGISTRATION.substitute(
                    declaration, class_type='VariableType'))
            else:
                assert declaration['use_c10_dispatcher'] == 'with_codegenerated_unboxing_wrapper'
                wrapper_registrations.append(UNBOXEDONLY_WRAPPER_REGISTRATION.substitute(
                    declaration, class_type='VariableType'))

        # See Note [Manual Backend kernels]
        assert (declaration['name'] in MANUAL_BACKEND) == declaration['manual_kernel_registration']
        # If you want to register a kernel to Autograd, you must make the op abstract.
        # In other words, this op must have dispatch section in native_functions.yaml.
        if declaration['name'] in MANUAL_AUTOGRAD_AND_TRACER or declaration['derivative']:
            msg = (f'There\'s a formula for {declaration["name"]}(or its functional variant) in derivatives.yaml. '
                   f'It\'s required to add a dispatch section for it with explicit supported backends e.g CPU/CUDA '
                   f'or DefaultBackend in native_functions.yaml. Please see '
                   f'https://github.com/pytorch/pytorch/tree/master/aten/src/ATen/native#choosing-the-right-dispatch-keyword '
                   f'for instructions to choose the right dispatch keyword.')
            assert declaration['abstract'], msg

        # Emit TraceType code
        if declaration['name'] not in MANUAL_TRACER:
            trace_body = emit_trace_body(declaration)
            trace_method_definitions.append(METHOD_DEFINITION.substitute(
                declaration, type_definition_body=trace_body, formals=formals))

            if declaration['use_c10_dispatcher'] in ['full', 'hacky_wrapper_for_legacy_signatures']:
                trace_wrapper_registrations.append(WRAPPER_REGISTRATION.substitute(
                    declaration, class_type='TraceType'))
            else:
                assert declaration['use_c10_dispatcher'] == 'with_codegenerated_unboxing_wrapper'
                trace_wrapper_registrations.append(UNBOXEDONLY_WRAPPER_REGISTRATION.substitute(
                    declaration, class_type='TraceType'))

    env = {
        'type_derived_method_declarations': type_declarations,
        'type_derived_method_definitions': type_definitions,
        'wrapper_registrations': wrapper_registrations,
        'trace_method_definitions': trace_method_definitions,
        'trace_wrapper_registrations': trace_wrapper_registrations,
    }
    if header:
        write(out, 'VariableType.h', VARIABLE_TYPE_H, env)
    else:
        write(out, 'VariableType%s.cpp' % suffix, VARIABLE_TYPE_CPP, env)
        write(out, 'TraceType%s.cpp' % suffix, TRACE_TYPE_CPP, env)


def emit_trace_body(declaration):
    returns = declaration['returns']
    name = declaration['name']
    inplace = declaration['inplace']
    is_out_fn = name.endswith('_out')
    modifies_arguments = inplace or is_out_fn
    returns_void = len(returns) == 0

    trace_body = []
    pre_record_trace, post_record_trace = format_trace(declaration)
    declare_returned_variables, tie_return_values, get_return_value = format_return_variables(declaration)

    trace_body.append(pre_record_trace)
    trace_body.append(declare_returned_variables)

    arg_types = ', '.join([a['type'] for a in declaration['arguments']])
    ret_and_arg_types = ', '.join([declaration['return_type']] + [a['type'] for a in declaration['arguments']])
    schema_order_arg_types = ', '.join([a['type'] for a in declaration['schema_order_arguments']])
    schema_order_ret_and_arg_types = ', '.join(
        [declaration['return_type']] + [a['type'] for a in declaration['schema_order_arguments']])

    trace_dispatch_args = ['op', 'c10::DispatchKey::Tracer'] + declaration['args']
    schema_order_trace_dispatch_args = ['op', 'c10::DispatchKey::Tracer'] + declaration['schema_order_args']
    assign_return_values = '{} = '.format(tie_return_values) if not modifies_arguments and not returns_void else ''
    if declaration['use_c10_dispatcher'] in ['hacky_wrapper_for_legacy_signatures', 'full']:
        call = TRACE_DISPATCH.substitute(
            declaration,
            schema_order_arg_types=schema_order_arg_types,
            assign_return_values=assign_return_values,
            schema_order_ret_and_arg_types=schema_order_ret_and_arg_types,
            schema_order_trace_dispatch_args=schema_order_trace_dispatch_args,
        )
    else:
        assert declaration['use_c10_dispatcher'] == 'with_codegenerated_unboxing_wrapper'
        call = UNBOXED_TRACE_DISPATCH.substitute(
            declaration,
            arg_types=arg_types,
            ret_and_arg_types=ret_and_arg_types,
            trace_dispatch_args=trace_dispatch_args,
            assign_return_values=assign_return_values,
        )
    trace_body.append(call)
    trace_body.append(post_record_trace)
    if not returns_void:
        trace_body.append('return {};'.format(get_return_value))
    return trace_body


def emit_body(declaration):
    strategy = dispatch_strategy(declaration)

    arguments = declaration['arguments']
    returns = declaration['returns']
    func = declaration['derivative']
    name = declaration['name']
    inplace = declaration['inplace']
    is_out_fn = name.endswith('_out')
    modifies_arguments = inplace or is_out_fn
    returns_void = len(returns) == 0

    base_name = name[:-1] if inplace else name[:-4] if is_out_fn else name
    view_info = VIEW_FUNCTIONS.get(base_name, None)
    if view_info is None and base_name in RETURNS_VIEWS_OF_INPUT:
        view_info = "self"

    def is_differentiable(arg):
        if 'TensorOptions' in arg['type']:
            return False
        if 'Tensor' not in arg['type']:
            return False
        if arg['name'] in declaration.get('non_differentiable_arg_names', []):
            return False
        return True

    def find_args_with_derivatives(differentiable_inputs):
        """Find arguments that have derivative definitions"""
        if func is None:
            return differentiable_inputs
        names = set(name for d in func['derivatives'] for name in d['var_names'])
        differentiable = [arg for arg in differentiable_inputs if arg['name'] in names]
        if len(differentiable) != len(names):
            missing = names - set(arg['name'] for arg in differentiable)
            raise RuntimeError('Missing arguments for derivatives: {} in {}'.format(missing, func['name']))
        return differentiable

    inputs = [arg for arg in arguments if not arg.get('output', False)]
    differentiable_inputs = list(filter(is_differentiable, inputs))
    args_with_derivatives = find_args_with_derivatives(differentiable_inputs)
    non_differentiable_arg_names = declaration.get('non_differentiable_arg_names', [])
    candidate_differentiable_outputs = list(filter(is_differentiable, returns))

    if declaration['output_differentiability'] is not None:
        differentiable_outputs = []
        output_differentiability = declaration['output_differentiability']
        if False in output_differentiability and inplace:
            raise RuntimeError("output_differentiability=False for inplace operation (version_counter won't get updated)")
        for differentiable, output in zip(output_differentiability, returns):
            if differentiable:
                differentiable_outputs.append(output)
    elif uses_single_grad(func):
        differentiable_outputs = candidate_differentiable_outputs[:1]
    else:
        differentiable_outputs = candidate_differentiable_outputs

    requires_derivative = (
        base_name not in DONT_REQUIRE_DERIVATIVE and name not in DONT_REQUIRE_DERIVATIVE and
        len(differentiable_inputs) > 0 and len(differentiable_outputs) > 0 and
        strategy == 'use_derived')

    if func is not None and not requires_derivative:
        raise RuntimeError('ERROR: derivative ignored for {} -- specified an autograd function without derivative'
                           .format(name))

    def emit_save_inputs():
        setup = []
        if func is None:
            return setup

        has_tensorlist_arg = any(arg['type'] == 'TensorList' for arg in func['args_with_derivatives'])

        # We don't want to save tensors if we know that they will never be used
        # when computing the derivative, so we add guards to those statements
        def guard_for(arg):
            # It's hard to determine the edge offset if we have TensorLists
            if has_tensorlist_arg:
                return None

            # Empirical evaluation of the cases where we insert those guards in
            # backward show that they are somewhat useless. E.g. there's no need
            # to guard on some values captured from forward, because they had to
            # require_grad if the backward function even gets executed. I don't
            # have any good ideas for detecting those cases, so I simply disabled the
            # checks.
            if 'backward' in func['name']:
                return None

            # If there's a single derivative we could compute, we already have
            # a requires_grad check that is sufficient
            if len(func['args_with_derivatives']) <= 1:
                return None

            # We really only care about trimming down the amount of tensors we save
            if arg['type'] != 'Tensor':
                return None

            # We want to emit simple guards, so we only allow that if checking one
            # input is enough to determine whether we need that value
            used_in = [d for d in func['derivatives'] if arg in d['saved_inputs']]
            assert len(used_in) > 0
            if len(used_in) != 1:
                return None
            derivative = used_in[0]
            if len(derivative['var_names']) != 1:
                return None
            derivative_var_name = derivative['var_names'][0]

            # Figure out the offset of the edge that uses this variable
            for edge_off, arg in enumerate(func['args_with_derivatives']):
                if arg['name'] == derivative_var_name:
                    break
            else:
                raise AssertionError()

            return 'grad_fn->should_compute_output({})'.format(edge_off)

        setup.extend(save_variables(func['saved_inputs'], False, guard_for))
        for arg in func['args_with_derivatives']:
            if arg['type'] == 'TensorList':
                setup.append("grad_fn->{}_size_ = {}.size();".format(arg['name'], arg['name']))

        return setup

    def setup_derivative(differentiable_inputs):

        env = {}
        env['args_with_derivatives'] = [arg['name'] for arg in args_with_derivatives]
        env['op'] = func['op'] if func is not None else 'NotImplemented'
        env['op_ctor'] = '' if func is not None else '"{}"'.format(declaration['api_name'])

        if is_out_fn:
            setup = ['throw_error_out_requires_grad("{}");'.format(base_name)]
            body = []
            body.append(DECLARE_GRAD_FN.substitute(op='Node'))
            body.append(SETUP_DERIVATIVE.substitute(
                setup=setup,
                args_with_derivatives=[arg['name'] for arg in differentiable_inputs]))
            body.append(SETUP_DERIVATIVE.substitute(
                setup=setup,
                args_with_derivatives=[arg['name'] for arg in differentiable_outputs]))
            return body

        setup = []
        setup.extend(ASSIGN_GRAD_FN.substitute(env).split('\n'))
        setup.extend(emit_save_inputs())

        body = []
        body.extend(emit_check_no_requires_grad(differentiable_inputs, args_with_derivatives))
        body.append(DECLARE_GRAD_FN.substitute(env))
        body.append(SETUP_DERIVATIVE.substitute(env, setup=setup))
        return body

    def emit_check_if_in_complex_autograd_allowlist():
        body = []
        if base_name in GRADIENT_IMPLEMENTED_FOR_COMPLEX:
            return body
        for arg in differentiable_outputs:
            name = arg['name']
            if arg['type'] == 'Tensor' or arg['type'] == 'TensorList':
                body.append('throw_error_for_complex_autograd({}, "{}");'.format(name, base_name))
        return body

    def emit_check_no_requires_grad(tensor_args, args_with_derivatives):
        """Checks that arguments without derivatives don't require grad"""
        body = []
        for arg in tensor_args:
            if arg in args_with_derivatives:
                continue
            name = arg['name']
            if name in non_differentiable_arg_names:
                continue
            if name == 'output':
                # Double-backwards definitions sometimes take in 'input' and
                # 'output', but only define the derivative for input.
                continue
            if arg['dynamic_type'] in {'IndexTensor', 'ByteTensor', 'BoolTensor'}:
                continue
            body.append('check_no_requires_grad({}, "{}");'.format(name, name))
        return body

    def save_variables(saved_variables, is_output, guard_for=lambda name: None):
        # assign the saved variables to the generated grad_fn
        stmts = []
        for arg in saved_variables:
            name = arg['name']
            expr = arg.get('expr', arg['name'])
            if arg['type'] == 'Tensor' or arg['type'] == 'c10::optional<Tensor>' or \
                    arg['type'] == 'c10::optional<Tensor>&' or (is_output and arg['type'] == 'Scalar'):
                name += '_'
                var = arg['name']
                if var == 'self' and inplace:
                    var = 'self.clone()'
                    assert not is_output
                if inplace and is_output:
                    var = 'self'
                    is_inplace_view = "{}.is_view()".format(var)
                    expr = 'SavedVariable({}, {}, {})'.format(var, str(is_output).lower(), is_inplace_view)
                else:
                    expr = 'SavedVariable({}, {})'.format(var, str(is_output).lower())
            elif arg['type'] == 'TensorList':
                name += '_'
                expr = 'make_saved_variable_list({})'.format(arg['name'])
            elif arg['type'] == 'IntArrayRef':
                expr = expr + ".vec()"
            guard = guard_for(arg)
            if guard is None:
                stmts.append('grad_fn->{} = {};'.format(name, expr))
            else:
                stmts.append('if ({}) {{'.format(guard))
                stmts.append('  grad_fn->{} = {};'.format(name, expr))
                stmts.append('}')
        return stmts

    def emit_dispatch_call(api_name, input_base, unpacked_args):
        """ Dispatch call via function in a namespace or method on Tensor."""
        if 'namespace' in declaration['method_of']:
            call = CALL_DISPATCH_VIA_NAMESPACE.substitute(
                api_name=api_name,
                unpacked_args=unpacked_args)
        else:
            call = CALL_DISPATCH_VIA_METHOD.substitute(
                api_name=api_name,
                var=input_base,
                unpacked_method_args=unpacked_args[1:])
        return call

    def emit_view_lambda():
        """ Generate an additional lambda function to recover views in backward when as_strided is not supported.
        See Note [View + Inplace update for base tensor] and [View + Inplace update for view tensor] for more details."""
        input_base = 'input_base'
        replay_view_func = ''
        updated_unpacked_args = []
        combined = nested_dict(env, declaration)
        known_view_arg_simple_types = ['int64_t', 'int64_t?', 'bool', 'IntArrayRef']
        for arg in combined['unpacked_args']:
            if arg == 'self_':
                updated_unpacked_args.append(input_base)
                continue
            arg_type = combined['unpacked_args_simple_type'][arg]
            if arg_type not in known_view_arg_simple_types:
                raise TypeError('You are adding an {} {} argument to op {} in addition to known types: {}. '
                                'Please update the list or materialize it so that it can be closed over by value, '
                                'also add a test in pytorch/xla/test/test_operations.py where this code is exercised.'
                                .format(arg_type, arg, declaration['name'], ', '.join(known_view_arg_simple_types)))

            if arg_type == 'IntArrayRef':
                # It's not safe to close over IntArrayRef by value, since this is a
                # reference type, so materialize a vector to close over by value
                arg_vec = arg + '_vec'
                replay_view_func += ARRAYREF_TO_VEC.substitute(arg=arg, vec=arg_vec)
                updated_unpacked_args.append(arg_vec)
            elif arg_type == 'int64_t?':
                # Materialize int64_t? to int64_t
                arg_value = arg + '_val'
                replay_view_func += OPTIONAL_TO_VAL.substitute(arg=arg, val=arg_value, default='0')
                updated_unpacked_args.append(arg_value)
            else:
                updated_unpacked_args.append(arg)

        replay_view_call = emit_dispatch_call(combined['api_name'], input_base, updated_unpacked_args)
        replay_view_func += REPLAY_VIEW_LAMBDA_FUNC.substitute(
            input_base=input_base,
            replay_view_call=replay_view_call)

        is_view_with_metadata_change = 'true' if name in VIEW_FUNCTIONS_WITH_METADATA_CHANGE else 'false'

        return SETUP_REPLAY_VIEW_IF_NOT_SUPPORT_AS_STRIDED_OR_VIEW_WITH_METADATA_CHANGE.substitute(
            is_view_with_metadata_change=is_view_with_metadata_change,
            replay_view_func=replay_view_func)

    def wrap_output(return_values, var):
        call = ''
        rhs_value = None
        if 'Tensor' not in declaration['return_type']:
            rhs_value = var
        elif view_info is not None:
            # See NOTE [ Autograd View Variables ] in variable.h for details.
            differentiable_output_vars = {r['name'] for r in differentiable_outputs}

            if not isinstance(view_info, str):
                raise TypeError("The view info should be a string for {}, but it is: {}".format(base_name, view_info))

            if len(differentiable_output_vars) == 0:
                # no output is differentiable (.indices() for SparseTensors for example)
                rhs_value = 'as_view({}, {}, /* is_differentiable */ false)'.format(view_info, var)
            elif len(differentiable_output_vars) == 1:
                # Single differentiable output (Tensor or Tensor[])
                return_info = differentiable_outputs[0]
                # We only support simple Tensor or a TensorList for functions that return views
                if not return_info['dynamic_type'] in ['Tensor', 'TensorList']:
                    raise RuntimeError("{} that return differentiable views can only return Tensor or Tensor[]".format(base_name))
                # Only allow rebasing of the history if we return a single Tensor
                # If we are in a no grad block, raise a warning
                # See NOTE [ View + Inplace detection ] for more details about this logic
                if return_info['dynamic_type'] == 'TensorList':
                    if base_name in MULTI_OUTPUT_SAFE_FUNCTIONS:
                        creation_meta = "CreationMeta::MULTI_OUTPUT_SAFE"
                    else:
                        creation_meta = "CreationMeta::MULTI_OUTPUT_NODE"
                    rhs_value = ("as_view(/* base */ {}, /* output */ {}, /* is_differentiable */ true, "
                                 "/* creation_meta */ {})").format(view_info, var, creation_meta)
                else:
                    call += emit_view_lambda()
                    creation_meta = "GradMode::is_enabled() ? CreationMeta::DEFAULT: CreationMeta::NO_GRAD_MODE"
                    rhs_value = ("as_view(/* base */ {}, /* output */ {}, /* is_differentiable */ true, "
                                 "/* view_func */ func, /* creation_meta */ {})").format(view_info, var, creation_meta)
            else:
                # This could be supported but we don't need it at the moment, so keeping things simple.
                raise RuntimeError("Function that return multiple differentiable output "
                                   "when at least one of them is view is not supported.")
        else:
            rhs_value = 'std::move({})'.format(var)
        assert rhs_value is not None
        call += ASSIGN_RETURN_VALUE.substitute(return_values=return_values,
                                               rhs_value=rhs_value)
        return call

    def enforce_same_tensorimpl_and_storage(env, call):
        save_ptrs_stmts = []
        enforce_same_ptrs_stmts = []
        if declaration['name'] not in DONT_ENFORCE_SAME_TENSOR_IMPL_OR_STORAGE:
            for arg in env.get('unpacked_args', []):
                simple_type = env['unpacked_args_simple_type'][arg]
                if simple_type == 'TensorList':
                    save_ptrs_stmts += [SAVE_TENSORLIST_STORAGE.substitute(tensorlist_name=arg),
                                        SAVE_TENSORLIST_IMPL.substitute(tensorlist_name=arg)]
                    enforce_same_ptrs_stmts += [ENFORCE_SAME_TENSORLIST_STORAGE.substitute(tensorlist_name=arg),
                                                ENFORCE_SAME_TENSORLIST_IMPL.substitute(tensorlist_name=arg)]
                elif simple_type == 'Tensor':
                    save_ptrs_stmts += [SAVE_TENSOR_STORAGE.substitute(tensor_name=arg),
                                        SAVE_TENSOR_IMPL.substitute(tensor_name=arg)]
                    enforce_same_ptrs_stmts += [ENFORCE_SAME_TENSOR_STORAGE.substitute(tensor_name=arg),
                                                ENFORCE_SAME_TENSOR_IMPL.substitute(tensor_name=arg)]
        assert (save_ptrs_stmts and enforce_same_ptrs_stmts) or (not save_ptrs_stmts and not enforce_same_ptrs_stmts)
        if save_ptrs_stmts and enforce_same_ptrs_stmts:
            call = RUN_ONLY_IN_DEBUG_MODE.substitute(statements=save_ptrs_stmts) + \
                call + \
                RUN_ONLY_IN_DEBUG_MODE.substitute(statements=enforce_same_ptrs_stmts)
        return call

    def emit_call(env, tie_return_values):
        combined = nested_dict(env, declaration)
        if strategy == 'use_derived':
            # We only care about adding `at::AutoNonVariableTypeMode` guard for non-variable dispatch
            # (which corresponds to 'use_derived' strategy). The purpose of this guard is to make sure
            # the baseType operations still dispatch to non-Variable type, even if the arguments passed
            # in are now Variables.
            # See NOTE [ Treating Variables as non-Variables in type dispatch ] for details.
            base_type_call = emit_dispatch_call(combined['api_name'], 'self_', combined['unpacked_args'])
            if not modifies_arguments and not returns_void:
                call = DISPATCH_TO_NON_VAR_TYPE_WITH_TMP_RETURN_VALUES.substitute(
                    base_type_call=base_type_call)

                call += wrap_output(tie_return_values, 'tmp')
            else:
                call = DISPATCH_TO_NON_VAR_TYPE_WITHOUT_RETURN_VALUES.substitute(
                    base_type_call=base_type_call)
        else:
            args = maybe_unwrap_optional_tensors(declaration, declaration['arguments'], declaration['args'])

            call = CALL_DEFAULT.substitute(declaration, args=args)
            if not modifies_arguments and not returns_void:
                call = '{} = {}'.format(tie_return_values, call)
            call = call + ';'
        call = enforce_same_tensorimpl_and_storage(env, call)
        return call

    def emit_history():
        fn = 'rebase' if modifies_arguments and view_info is None else 'set'
        output_names = [r['name'] for r in differentiable_outputs]
        # TODO: flatten allocates a std::vector, which could be expensive
        outs = CodeTemplate("flatten_tensor_args( ${outs} )").substitute(outs=output_names)
        return SET_HISTORY.substitute(fn=fn, differentiable_outputs=outs)

    def emit_save_outputs():
        if is_out_fn:
            # out functions don't currently support differentiation
            return ''
        func = declaration['derivative']
        if func is not None:
            stmts = save_variables(func['saved_outputs'], True)
            if len(stmts) == 0:
                return ''
            return CONDITIONAL.substitute(cond='grad_fn', statements=stmts)
        return ''

    def emit_check_inplace():
        if not inplace:
            return []
        return ['check_inplace({});'.format(arg['name']) for arg in differentiable_outputs]

    def emit_increment_version():
        if not modifies_arguments:
            return []
        return ['increment_version({});'.format(arg['name']) for arg in returns]

    env = {}
    combined = nested_dict(env, declaration)

    body = []

    declare_returned_variables, tie_return_values, get_return_value = format_return_variables(declaration)

    if strategy != 'use_type':
        body.extend(unpack_args(env, declaration))
    if requires_derivative:
        body.extend(emit_check_inplace())
        body.extend(setup_derivative(differentiable_inputs))
    body.append(declare_returned_variables)

    body.append(emit_call(env, tie_return_values))
    if strategy == 'use_derived':
        body.extend(emit_increment_version())
    if requires_derivative:
        # set_flags has to appear after version_counter, because rebase_history
        # requires that the counter is incremented before it is called
        body.append(emit_history())
    if requires_derivative:
        body.append(emit_save_outputs())
        body.extend(emit_check_if_in_complex_autograd_allowlist())
    if base_name in RESET_GRAD_ACCUMULATOR:
        # `inplace` implies that there is exactly one output named `self`,
        # so we can keep the generated code easy. If you need to
        # `reset_grad_accumulator` in an operator that's not `inplace`, you can
        # remove this assert but the code generation will get more elaborate
        assert inplace
        body.append('reset_grad_accumulator(self);')
    if not returns_void:
        body.append('return {};'.format(get_return_value))
    return body


def unpack_args(env, declaration):
    def requires_unpack(arg):
        return 'Tensor' in arg['dynamic_type']

    body = []
    unpacked_args = []
    unpacked_args_simple_type = {}
    if declaration['use_c10_dispatcher'] in ['full', 'hacky_wrapper_for_legacy_signatures']:
        arguments = declaration['schema_order_arguments']
    else:
        assert declaration['use_c10_dispatcher'] == 'with_codegenerated_unboxing_wrapper'
        arguments = declaration['arguments']
    for i, arg in enumerate(arguments):
        if not requires_unpack(arg):
            unpacked_args.append(arg['name'])
            unpacked_args_simple_type[arg['name']] = arg['simple_type']
            continue

        dynamic_type = arg['dynamic_type']
        if 'TensorOptions' not in dynamic_type:
            is_nullable = arg.get('is_nullable', False)
            ref = (not is_nullable) and dynamic_type not in ['TensorList']
            suffix = '_opt' if is_nullable and dynamic_type != 'TensorList' else ''

            body.append(UNPACK_TENSOR.substitute(
                arg_name=arg['name'],
                arg_pos=i,
                suffix=suffix,
                ref='&' if ref else '',
            ))
        else:
            # Okay, we are abusing the definition of 'unpack' here a bit,
            # although it's still getting the non-variable from the variable
            # (in this case via TensorOptions rather than Variable/Tensor).
            assert declaration['use_c10_dispatcher'] == 'with_codegenerated_unboxing_wrapper', \
                "VariableKernel shouldn't take TensorOptions if the op is c10-full"
            body.append(LEGACY_WRAP_OPTIONS.substitute(arg_name=arg['name']))

        unpacked_args.append(arg['name'] + '_')
        unpacked_args_simple_type[arg['name'] + '_'] = arg['simple_type']

    env['unpacked_args'] = unpacked_args
    env['unpacked_args_simple_type'] = unpacked_args_simple_type
    return body


def dispatch_strategy(declaration):
    """How are we going to call the underlying implementation of a
    declaration?  There are two strategies:

        - use_derived: we want to call the implementation on CPUDoubleType
          (or a similar, derived Type instance).  Because these derived
          instances deal in Tensors, not Variables (it's a completely different
          object, so it doesn't dispatch back to VariableType), code on
          this dispatch path needs to wrap/unwrap tensors.  If the
          derived implementation takes and returns tensors, the
          implementation is usually differentiable (although we also use
          the derived dispatch path for non-differentiable functions
          that we still want to dispatch on the derived Type instance;
          e.g., size())

        - use_type: we want to call the implementation on Type, because
          it is implemented concretely, and the functions it invokes will
          get dispatched back to VariableType (which will ensure that they
          are differentiable.)
    """
    if declaration['abstract'] or declaration['derivative'] is not None:
        # If the function is abstract (not implemented on at::Type), we must
        # call the implementation on the derived type with unpacked tensors.

        # If the function has a derivative specified and is concrete, we could
        # call either implementation. We prefer the calling the derived
        # type's implementation with unpacked tensors because it is more
        # performant in some cases: any internal calls to other ATen functions
        # won't have the history tracked.

        # If the function has a type dispatched argument (i.e. is a factory),
        # we prefer calling the derived type's implementation both because it is
        # more performant and to ensure factory functions return tensors with _version
        # of 0 (probably not strictly necessary, but nice to have to keeps versions simple
        # to understand.

        return 'use_derived'
    else:
        # If the function is concrete (we don't have to override it) and we
        # didn't declare it in derivatives.yaml, we'll assume that it is
        # actually implemented out of differentiable functions. (This
        # assumption might not hold, but then you'll see gradcheck fail.)
        return 'use_type'<|MERGE_RESOLUTION|>--- conflicted
+++ resolved
@@ -166,13 +166,8 @@
     'unbind', 'split', 'split_with_sizes', 'unsafe_split', 'split_with_sizes_backward',
     'dot', 'vdot', 'cholesky', 'triangular_solve', 'mm', '_unsafe_view', 'mv', 'ger',
     'bmm', 'diagonal', 'cholesky', 'atan', 'log', 'log10', 'log1p', 'log2', 'reciprocal',
-<<<<<<< HEAD
-    'tan', 'pow', 'rsqrt', 'tanh', 'tanh_backward', 'asinh', 'acosh'
-    'dot', 'vdot', 'cholesky', 'atan', 'log', 'log10', 'log1p', 'log2', 'reciprocal',
-    'tan', 'pow', 'rsqrt', 'tanh', 'tanh_backward', 'asinh', 'acosh', 'nonzero'
-=======
-    'tan', 'pow', 'rsqrt', 'tanh', 'tanh_backward', 'asinh', 'acosh', 'take', 'fill_'
->>>>>>> 7731370e
+    'tan', 'pow', 'rsqrt', 'tanh', 'tanh_backward', 'asinh', 'acosh', 'take', 'fill_',
+    'nonzero'
 }
 
 # Some operators invalidate the grad_accumulator. Let's reset it.
